--- conflicted
+++ resolved
@@ -105,7 +105,6 @@
   }
 }
 
-<<<<<<< HEAD
 class ProofsForUserRequest(db : DBAbstraction, userId: String) extends Request {
   def getResultingResponses() = {
     val proofsWithNames = db.getProofsForUser(userId)
@@ -115,10 +114,8 @@
   }
 }
 
-class GetProofInfoRequest(db : DBAbstraction, userId : String, proofId : String) extends Request {
-=======
+//class GetProofInfoRequest(db : DBAbstraction, userId : String, proofId : String) extends Request {
 class OpenProofRequest(db : DBAbstraction, userId : String, proofId : String) extends Request {
->>>>>>> e6f93200
   def getResultingResponses() = {
     val proof = db.getProofInfo(proofId)
 
