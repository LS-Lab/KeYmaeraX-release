/*
 * Copyright (c) Carnegie Mellon University.
 * See LICENSE.txt for the conditions of this license.
 */

package btactics

<<<<<<< HEAD
import edu.cmu.cs.ls.keymaerax.bellerophon.{SequentialInterpreter, TheType}
import edu.cmu.cs.ls.keymaerax.parser.StringConverter._
import edu.cmu.cs.ls.keymaerax.btactics.{ArithmeticSimplification, TacticTestBase, TactixLibrary, ToolTactics}
=======
import edu.cmu.cs.ls.keymaerax.bellerophon.SequentialInterpreter
import edu.cmu.cs.ls.keymaerax.btactics.ArithmeticSimplification._
import edu.cmu.cs.ls.keymaerax.parser.StringConverter._
import edu.cmu.cs.ls.keymaerax.btactics.{ArithmeticSimplification, TacticTestBase, TactixLibrary}
import edu.cmu.cs.ls.keymaerax.btactics.TactixLibrary._
>>>>>>> 3051de6f
import edu.cmu.cs.ls.keymaerax.core.Provable

/**
  * @author Nathan Fulton
  */
class ArithmeticSimplificationTests extends TacticTestBase {
  "smartHide" should "simplify x=1,y=1 ==> x=1 to x=1 ==> x=1" in {withMathematica(implicit qeTool => {
    val tactic = TactixLibrary.implyR(1) & TactixLibrary.andL(-1) & ArithmeticSimplification.smartHide
    val result = proveBy("x=1 & y=1 -> x=1".asFormula, tactic)
    result.subgoals(0).ante shouldBe result.subgoals(0).succ
  })}

<<<<<<< HEAD
  it should "not throw away transitivity info" in {withMathematica(implicit qeTool => {
    val tactic = TactixLibrary.implyR(1) & TactixLibrary.andL('L)*@(TheType()) & ArithmeticSimplification.smartHide
    val goal = "x=y & y=z & z > 0 -> x>0".asFormula
    val result = proveBy(goal, tactic)
    result.subgoals(0).ante.length shouldBe 3
    proveBy(goal, tactic & TactixLibrary.QE) shouldBe 'proved
  })}

  it should "forget useless stuff" in {withMathematica(implicit qeTool => {
    val tactic = TactixLibrary.implyR(1) & TactixLibrary.andL('L)*@(TheType()) & ArithmeticSimplification.smartHide
    val goal = "x>y & y>z & a > 0 & z > 0 -> x>0".asFormula
    val result = proveBy(goal, tactic)
    result.subgoals(0).ante.length shouldBe 3 //forget about a>0
    result.subgoals(0).ante.contains("a>0".asFormula) shouldBe false
    proveBy(goal, tactic & TactixLibrary.QE) shouldBe 'proved
  })}
=======
  "replaceTransform" should "work in the antecedent" in withMathematica { tool =>
    proveBy("t<=ep & v>=0 & x>=x_0+v*ep -> x>=x_0+v*t".asFormula,
      prop & replaceTransform("ep".asTerm, "t".asTerm)(-3) & closeId) shouldBe 'proved
  }

  it should "work in the succedent" in withMathematica { tool =>
    proveBy("t<=ep & v>=0 & x>=x_0+v*ep -> a<5 | x>=x_0+v*t | b<7".asFormula,
      prop & replaceTransform("t".asTerm, "ep".asTerm)(2) & closeId) shouldBe 'proved
  }
>>>>>>> 3051de6f
}<|MERGE_RESOLUTION|>--- conflicted
+++ resolved
@@ -5,17 +5,14 @@
 
 package btactics
 
-<<<<<<< HEAD
 import edu.cmu.cs.ls.keymaerax.bellerophon.{SequentialInterpreter, TheType}
 import edu.cmu.cs.ls.keymaerax.parser.StringConverter._
 import edu.cmu.cs.ls.keymaerax.btactics.{ArithmeticSimplification, TacticTestBase, TactixLibrary, ToolTactics}
-=======
 import edu.cmu.cs.ls.keymaerax.bellerophon.SequentialInterpreter
 import edu.cmu.cs.ls.keymaerax.btactics.ArithmeticSimplification._
 import edu.cmu.cs.ls.keymaerax.parser.StringConverter._
 import edu.cmu.cs.ls.keymaerax.btactics.{ArithmeticSimplification, TacticTestBase, TactixLibrary}
 import edu.cmu.cs.ls.keymaerax.btactics.TactixLibrary._
->>>>>>> 3051de6f
 import edu.cmu.cs.ls.keymaerax.core.Provable
 
 /**
@@ -28,7 +25,6 @@
     result.subgoals(0).ante shouldBe result.subgoals(0).succ
   })}
 
-<<<<<<< HEAD
   it should "not throw away transitivity info" in {withMathematica(implicit qeTool => {
     val tactic = TactixLibrary.implyR(1) & TactixLibrary.andL('L)*@(TheType()) & ArithmeticSimplification.smartHide
     val goal = "x=y & y=z & z > 0 -> x>0".asFormula
@@ -45,7 +41,7 @@
     result.subgoals(0).ante.contains("a>0".asFormula) shouldBe false
     proveBy(goal, tactic & TactixLibrary.QE) shouldBe 'proved
   })}
-=======
+
   "replaceTransform" should "work in the antecedent" in withMathematica { tool =>
     proveBy("t<=ep & v>=0 & x>=x_0+v*ep -> x>=x_0+v*t".asFormula,
       prop & replaceTransform("ep".asTerm, "t".asTerm)(-3) & closeId) shouldBe 'proved
@@ -55,5 +51,4 @@
     proveBy("t<=ep & v>=0 & x>=x_0+v*ep -> a<5 | x>=x_0+v*t | b<7".asFormula,
       prop & replaceTransform("t".asTerm, "ep".asTerm)(2) & closeId) shouldBe 'proved
   }
->>>>>>> 3051de6f
 }