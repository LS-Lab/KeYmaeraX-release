--- conflicted
+++ resolved
@@ -334,13 +334,8 @@
   it should "tactically prove exists eliminate" in {check(existse)}
   it should "tactically prove all distribute" in {check(allDist)}
   it should "tactically prove box dual" in {check(box)}
-<<<<<<< HEAD
-  it should "tactically prove <:=> assign" in {check(assignd)}
-  it should "tactically prove [:=] equational" in withMathematica(initLibrary =  false, testcode =  { _ => check(assignbequational)})
-=======
   it should "tactically prove <:=> assign" in {check(assigndAxiom)}
-  it should "tactically prove [:=] equational" in withMathematica { _ => check(assignbequational)}
->>>>>>> d87eed8f
+  it should "tactically prove [:=] equational" in withMathematica(initLibrary = false, testcode = { _ => check(assignbequational)})
 //  it should "tactically prove [:=] equational exists" in {check(assignbExistsAxiom, assignbEquationalT)}
   it should "tactically prove [:=] vacuous assign" in {check(vacuousAssignb)}
   it should "tactically prove <:=> vacuous assign" in {check(vacuousAssignd)}
