package casestudies

import edu.cmu.cs.ls.keymaera.core._
import edu.cmu.cs.ls.keymaera.tactics.TacticLibrary._
import edu.cmu.cs.ls.keymaera.tactics.TacticLibrary.locateAnte
import edu.cmu.cs.ls.keymaera.tactics.TacticLibrary.locateSucc
import edu.cmu.cs.ls.keymaera.tactics.Tactics.PositionTactic
import edu.cmu.cs.ls.keymaera.tactics.Interpreter
import edu.cmu.cs.ls.keymaera.tactics.BranchLabels
import edu.cmu.cs.ls.keymaera.tactics.Tactics
import edu.cmu.cs.ls.keymaera.tactics._
import edu.cmu.cs.ls.keymaera.tools.{Mathematica, Z3, KeYmaera}
import testHelper.ProvabilityTestHelper
import org.scalatest.{BeforeAndAfterEach, FlatSpec, Matchers}
import testHelper.ParserFactory._
import edu.cmu.cs.ls.keymaera.tactics.ODETactics.diffSolution
import edu.cmu.cs.ls.keymaera.tactics.HybridProgramTacticsImpl.wipeContextInductionT
import edu.cmu.cs.ls.keymaera.tactics.SearchTacticsImpl._
import testHelper.StringConverter._
import BranchLabels._

import scala.collection.immutable.Map
import scala.language.postfixOps

/**
 * Created by ran on 3/24/15.
 * @author Ran Ji
 */
class LICS extends FlatSpec with Matchers with BeforeAndAfterEach {
  val helper = new ProvabilityTestHelper((x) => println(x))
  val mathematicaConfig: Map[String, String] = helper.mathematicaConfig

  override def beforeEach() = {
    Tactics.KeYmaeraScheduler = new Interpreter(KeYmaera)
    Tactics.MathematicaScheduler = new Interpreter(new Mathematica)
    Tactics.MathematicaScheduler.init(mathematicaConfig)
    Tactics.KeYmaeraScheduler.init(Map())
    Tactics.Z3Scheduler = new Interpreter(new Z3)
    Tactics.Z3Scheduler.init(Map())
  }

  override def afterEach() = {
    Tactics.Z3Scheduler.shutdown()
    Tactics.MathematicaScheduler.shutdown()
    Tactics.KeYmaeraScheduler.shutdown()
    Tactics.Z3Scheduler = null
    Tactics.MathematicaScheduler = null
    Tactics.KeYmaeraScheduler = null
  }

  def ls(t: PositionTactic) = locateSucc(t)
  def la(t: PositionTactic) = locateAnte(t)

  "LICS 4a" should "be provable" in {
<<<<<<< HEAD
    val s = parseToSequent(getClass.getResourceAsStream("/examples/tutorials/lics/lics-4a.key"))
=======
    val file = this.getClass.getResourceAsStream("/examples/tutorials/lics/lics-4a.key")
    val s = parseToSequent(file)
>>>>>>> 63091985

    val plant = debugT("plant") & ls(boxSeqT) & ls(boxTestT) & ls(ImplyRightT) & ls(boxSeqT) & ls(boxAssignT) &
      ls(diffSolution(None)) & ls(ImplyRightT)

    val tactic = ls(ImplyRightT) & (la(AndLeftT)*) &
      ls(wipeContextInductionT(Some("v^2<=2*b*(m-x)".asFormula))) & onBranch(
      (indInitLbl, debugT("Base Case") & AxiomCloseT),
      (indUseCaseLbl, debugT("Use Case") & ls(ImplyRightT) & arithmeticT),
      (indStepLbl, debugT("Step") & ls(ImplyRightT) & ls(boxSeqT) & ls(boxChoiceT) & ls(AndRightT) &&
        (debugT("Case 1") & ls(boxSeqT) & ls(boxTestT) & ls(ImplyRightT) & ls(boxAssignT),
         debugT("Case 2") & ls(boxAssignT)) &
       plant & (AxiomCloseT | arithmeticT))
    )

    helper.runTactic(tactic, new RootNode(s)) shouldBe 'closed
  }

  it should "be provable automatically with Mathematica" in {
<<<<<<< HEAD
    val s = parseToSequent(getClass.getResourceAsStream("/examples/tutorials/lics/lics-4a.key"))
=======
    val file = this.getClass.getResourceAsStream("/examples/tutorials/lics/lics-4a.key")
    val s = parseToSequent(file)

>>>>>>> 63091985
    helper.runTactic(master(new Generate("v^2<=2*b*(m-x)".asFormula), true, "Mathematica"), new RootNode(s)) shouldBe 'closed
  }

  it should "be provable automatically with Z3" in {
<<<<<<< HEAD
    val s = parseToSequent(getClass.getResourceAsStream("/examples/tutorials/lics/lics-4a.key"))
=======
    val file = this.getClass.getResourceAsStream("/examples/tutorials/lics/lics-4a.key")
    val s = parseToSequent(file)

>>>>>>> 63091985
    helper.runTactic(master(new Generate("v^2<=2*b*(m-x)".asFormula), true, "Z3"), new RootNode(s)) shouldBe 'closed
  }

}<|MERGE_RESOLUTION|>--- conflicted
+++ resolved
@@ -52,12 +52,7 @@
   def la(t: PositionTactic) = locateAnte(t)
 
   "LICS 4a" should "be provable" in {
-<<<<<<< HEAD
     val s = parseToSequent(getClass.getResourceAsStream("/examples/tutorials/lics/lics-4a.key"))
-=======
-    val file = this.getClass.getResourceAsStream("/examples/tutorials/lics/lics-4a.key")
-    val s = parseToSequent(file)
->>>>>>> 63091985
 
     val plant = debugT("plant") & ls(boxSeqT) & ls(boxTestT) & ls(ImplyRightT) & ls(boxSeqT) & ls(boxAssignT) &
       ls(diffSolution(None)) & ls(ImplyRightT)
@@ -76,24 +71,12 @@
   }
 
   it should "be provable automatically with Mathematica" in {
-<<<<<<< HEAD
     val s = parseToSequent(getClass.getResourceAsStream("/examples/tutorials/lics/lics-4a.key"))
-=======
-    val file = this.getClass.getResourceAsStream("/examples/tutorials/lics/lics-4a.key")
-    val s = parseToSequent(file)
-
->>>>>>> 63091985
     helper.runTactic(master(new Generate("v^2<=2*b*(m-x)".asFormula), true, "Mathematica"), new RootNode(s)) shouldBe 'closed
   }
 
   it should "be provable automatically with Z3" in {
-<<<<<<< HEAD
     val s = parseToSequent(getClass.getResourceAsStream("/examples/tutorials/lics/lics-4a.key"))
-=======
-    val file = this.getClass.getResourceAsStream("/examples/tutorials/lics/lics-4a.key")
-    val s = parseToSequent(file)
-
->>>>>>> 63091985
     helper.runTactic(master(new Generate("v^2<=2*b*(m-x)".asFormula), true, "Z3"), new RootNode(s)) shouldBe 'closed
   }
 
