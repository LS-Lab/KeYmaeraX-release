package edu.cmu.cs.ls.keymaerax.btactics

import edu.cmu.cs.ls.keymaerax.Configuration
import edu.cmu.cs.ls.keymaerax.bellerophon._
import edu.cmu.cs.ls.keymaerax.btactics.FOQuantifierTactics.universalGen
import edu.cmu.cs.ls.keymaerax.btactics.TacticFactory._
import edu.cmu.cs.ls.keymaerax.btactics.TactixLibrary._
import edu.cmu.cs.ls.keymaerax.core._
import edu.cmu.cs.ls.keymaerax.parser.{KeYmaeraXArchiveParser, KeYmaeraXProblemParser}
import edu.cmu.cs.ls.keymaerax.parser.StringConverter._
import edu.cmu.cs.ls.keymaerax.tags.UsualTest
import edu.cmu.cs.ls.keymaerax.tools.Tool
import testHelper.KeYmaeraXTestTags.{SummaryTest, TodoTest}

import scala.collection.immutable._
import scala.collection.immutable.IndexedSeq
import scala.language.postfixOps
import org.scalatest.LoneElement._
import org.scalatest.concurrent.Timeouts
import org.scalatest.exceptions.TestCanceledException
import org.scalatest.prop.TableDrivenPropertyChecks._
import org.scalatest.time.SpanSugar._

/**
 * Tests automatic
 * [[edu.cmu.cs.ls.keymaerax.btactics.TactixLibrary.ODE]] differential equations proving.
 */
@UsualTest
class ODETests extends TacticTestBase with Timeouts {

<<<<<<< HEAD
  /**
    * Temporary test cases for Darboux
    */

  "ODE Darboux" should "prove equational darboux" in withQE { _ =>
    //(x+z)' = (x*A+B)(x+z)
    val seq = "x+z=0 ==> [{x'=(A*y+B()*x), z' = A*z*x+B()*z & y = x^2}] x+z=0".asSequent
    TactixLibrary.proveBy(seq, DifferentialTactics.dgDbx("x*A+B()".asTerm)(1)) shouldBe 'proved
  }

  it should "prove fractional darboux" in withQE { _ =>
    //(x+z)' = ((x*A+B)/z^2)(x+z), where z^2 > 0
    //assumes z^2 already in evol domain, or the ghost will report a singularity
    val seq = "x+z=0 ==> [{x'=(A*y+B()*x)/z^2, z' = (A*x+B())/z & y = x^2 & z^2 > 0}] x+z=0".asSequent
    TactixLibrary.proveBy(seq, DifferentialTactics.dgDbx("(x*A+B())/z^2".asTerm)(1)) shouldBe 'proved
  }

  it should "prove >= darboux" in withQE { _ =>
    //(x+z)' =  x^2 + z*x + x^2 >= x*(x+z)
    //Maybe this should leave open that the remainder is >= 0?
    val seq = "x+z>=0 ==> [{x'=x^2, z' = z*x+y & y = x^2}] x+z>=0".asSequent
    TactixLibrary.proveBy(seq, DifferentialTactics.dgDbx("x".asTerm)(1)) shouldBe 'proved
  }

  it should "auto-prove >= darboux" in withMathematica { _ =>
    //(x+z)' =  x^2 + z*x + x^2 >= x*(x+z)
    //Maybe this should leave open that the remainder is >= 0?
    val seq = "x+z>=0 ==> [{x'=x^2, z' = z*x+y & y = x^2}] x+z>=0".asSequent
    TactixLibrary.proveBy(seq, ODE(1)) shouldBe 'proved
  }

  it should "prove >= fractional darboux" in withQE { _ =>
    //(x+z)' =  (1/z^2)(x+z) + x^2 >= (1/z^2)(x+z)
    //Maybe this should leave open that the remainder is >= 0?
    val seq = "x+z>=0 ==> [{x'=1/z, z' = x/z^2 + y & z^2 > 0 & y = x^2}] x+z>=0".asSequent
    TactixLibrary.proveBy(seq, DifferentialTactics.dgDbx("1/z^2".asTerm)(1)) shouldBe 'proved
  }

  it should "prove < darboux" in withMathematica { _ =>
    //(x+z)' =  x^2 + z*x - x^2 <= x*(x+z)
    val seq = "x+z<0 ==> [{x'=x^2, z' = z*x+y & y = -x^2}] x+z<0".asSequent
    TactixLibrary.proveBy(seq, DifferentialTactics.dgDbx("x".asVariable)(1)) shouldBe 'proved
    TactixLibrary.proveBy(seq, DifferentialTactics.dgDbxAuto(1)) shouldBe 'proved
    TactixLibrary.proveBy(seq, ODE(1)) shouldBe 'proved
  }

  it should "prove < fractional darboux" in withMathematica { _ =>
    //(x+z)' =  (1/z^2)(x+z) - x^2 <= (1/z^2)(x+z)
    //Maybe this should leave open that the remainder is >= 0?
    val seq = "x+z<0 ==> [{x'=1/z, z' = x/z^2 + y & z^2 > 0 & y = -x^2}] x+z<0".asSequent
    TactixLibrary.proveBy(seq, DifferentialTactics.dgDbxAuto(1)) shouldBe 'proved
    TactixLibrary.proveBy(seq, ODE(1)) shouldBe 'proved
  }

  it should "automatically find equational darboux" in withMathematica { _ =>
    //(x+z)' = (x*A+B)(x+z)
    val seq = "x+z=0 ==> [{x'=(A*x^2+B()*x), z' = A*z*x+B()*z}] 0=-x-z".asSequent
    TactixLibrary.proveBy(seq, DifferentialTactics.dgDbxAuto(1)) shouldBe 'proved
    TactixLibrary.proveBy(seq, ODE(1)) shouldBe 'proved
  }

  it should "automatically find fractional darboux" in withMathematica { _ =>
    //(x+z)' = ((x*A+B)/z^2)(x+z), where z^2 > 0
    val seq = "x+z=0 ==> [{x'=(A*x^2+B()*x)/z^2, z' = (A*x+B())/z & z^2 > 0}] x+z=0".asSequent
    TactixLibrary.proveBy(seq, DifferentialTactics.dgDbxAuto(1)) shouldBe 'proved
    TactixLibrary.proveBy(seq, ODE(1)) shouldBe 'proved
  }

  it should "fail find fractional darboux" in withMathematica { _ =>
    Configuration.set(Configuration.Keys.PEGASUS_INVGEN_TIMEOUT, "1", saveToFile = false)
    //(x+z)' = ((x*A+B)/z^2)(x+z), where z^2 > 0
    val seq = "x+z=0 ==> [{x'=(A*y+B()*x)/z^2,z'=(A*x+B())/z&y=x^2&z^2>0}] x+z=0".asSequent
    TactixLibrary.proveBy(seq, DifferentialTactics.dgDbxAuto(1)) should not be 'proved
    TactixLibrary.proveBy(seq, ODE(1)) should not be 'proved
    TactixLibrary.proveBy(seq, master()) should not be 'proved
    the [BelleThrowable] thrownBy TactixLibrary.proveBy(seq, auto) should have message
      """[Bellerophon Runtime] Expected proved provable, but got ElidingProvable(Provable(x+z=0
        |  ==>  [{x'=(A*y+B()*x)/z^2,z'=(A*x+B())/z&y=x^2&z^2>0}]x+z=0
        |  from   x+z=0
        |  ==>  [{x'=(A*y+B()*x)/z^2,z'=(A*x+B())/z&y=x^2&z^2>0}]x+z=0))""".stripMargin
  }

  it should "not fail when evolution domain already contains denominator and remainder sign requirements" in withMathematica { _ =>
    val seq = "x+z=0 ==> [{x'=(A*y+B()*x)/z^2,z'=(A*x+B())/z&(y=x^2&z^2>0)&z^2*1!=0&-1*A+A*y*z^-2=0}]x+z-0=0".asSequent
    TactixLibrary.proveBy(seq, DifferentialTactics.dgDbxAuto(1)) shouldBe 'proved
  }

  it should "fail with evolution domain constraints" in withMathematica { _ =>
    //(x+z)' = (x*A+B)(x+z)
    val seq = "x+z=0 ==> [{x'=(A*y+B()*x), z' = A*z*x+B()*z & y = x^2}] x+z=0".asSequent
    val pr = TactixLibrary.proveBy(seq, DifferentialTactics.dgDbxAuto(1))
    pr should not be 'proved
    //The automatically generated remainder term goal is left open
    pr.subgoals.loneElement shouldBe "x+z=0 ==> [{x'=(A*y+B()*x), z' = A*z*x+B()*z & y = x^2}] (1!=0&A*y+-1*A*z^2=0)".asSequent
  }

  "ODE Barrier" should "prove a strict barrier certificate" in withMathematica { _ =>
    //This one doesn't actually need the full power of strict barriers because it's also an inequational dbx
    val seq = "x>=0 ==> [{x'=100*x^4+y*x^3-x^2+x+c, c'=x+y+z & c > x}] x>=0".asSequent
    TactixLibrary.proveBy(seq, DifferentialTactics.dgBarrier()(1)) shouldBe 'proved
    TactixLibrary.proveBy(seq, ODE(1)) shouldBe 'proved
  }

  it should "prove a strict barrier certificate 1" in withMathematica {qeTool =>
    val seq = "(87*x^2)/200 - (7*x*y)/180 + (209*y^2)/1080 - 10 >=0 ==> [{x'=(5*x)/4 - (5*y)/6, y'=(9*x)/4 + (5*y)/2}] (87*x^2)/200 - (7*x*y)/180 + (209*y^2)/1080 - 10>=0".asSequent
    TactixLibrary.proveBy(seq, DifferentialTactics.dgBarrier(Some(qeTool))(1)) shouldBe 'proved
    TactixLibrary.proveBy(seq, ODE(1)) shouldBe 'proved
  }

  it should "prove a strict barrier certificate 2" in withMathematica {qeTool =>
    val seq = "(23*x^2)/11 + (34*x*y)/11 + (271*y^2)/66 - 5 <= 0 ==> [{x'=(x/2) + (7*y)/3 , y'=-x - y}] (23*x^2)/11 + (34*x*y)/11 + (271*y^2)/66 - 5<=0".asSequent
    TactixLibrary.proveBy(seq, DifferentialTactics.dgBarrier(Some(qeTool))(1)) shouldBe 'proved
    TactixLibrary.proveBy(seq, ODE(1)) shouldBe 'proved
  }

  /** End temporary tests */

=======
>>>>>>> 95fe0f16
  "ODE" should "prove x=0 -> [{x'=-x}]x=0" in withMathematica { _ =>
    TactixLibrary.proveBy("x>0 -> [{x'=-x}]x>0".asFormula, implyR(1) & ODE(1)) shouldBe 'proved
  }

  it should "do a ghost with Z3" ignore withZ3 { _ =>
    //@note Z3 does not implement AlgebraTool
    TactixLibrary.proveBy("x>0 -> [{x'=-x}]x>0".asFormula, implyR(1) & ODE(1)) shouldBe 'proved
  }

  it should "prove FM tutorial 4" in withQE { _ => withDatabase { db =>
    val modelContent = KeYmaeraXArchiveParser.getEntry("Formal Methods Tutorial Example 4", io.Source.fromInputStream(
      getClass.getResourceAsStream("/examples/tutorials/fm/fm.kyx")).mkString).get.fileContent
    db.proveBy(modelContent, implyR(1) & ODE(1)) shouldBe 'proved
  }}

  it should "prove a barrier certificate" in withMathematica { _ =>
    val fml =
      """
        |x^2 <= 1/2 & y^2 <= 1/3 ->
        | [
        |   {x'=-x - (1117*y)/500 + (439*y^3)/200 - (333*y^5)/500, y'=x + (617*y)/500 - (439*y^3)/200 + (333*y^5)/500}
        |   @invariant(x^2 + x*y + y^2 - 111/59 <= 0)
        | ] (x - 4*y < 8)
      """.stripMargin.asFormula

    proveBy(fml, implyR(1) & dC("x^2 + x*y + y^2 - 111/59 <= 0".asFormula)(1) <(
      dW(1) & QE & done,
      ODE(1) & done
    )) shouldBe 'proved
  }

  "Z3" should "prove what's needed by ODE for the Z3 ghost" in withZ3 { _ =>
    the [BelleThrowable] thrownBy TactixLibrary.proveBy("\\forall x_0 (x_0>0&true->\\forall x (x>0->-x>=0))".asFormula, QE) should have message
      "[Bellerophon Runtime] QE with Z3 gives SAT. Cannot reduce the following formula to True:\ntrue->\\forall x_0 (x_0>0&true->\\forall x (x>0->-x>=0))\n"
    TactixLibrary.proveBy("\\forall y__0 \\forall x_0 (x_0*y__0^2>0->x_0>0)".asFormula, QE) shouldBe 'proved
    TactixLibrary.proveBy("true->2!=0".asFormula, QE) shouldBe 'proved
    TactixLibrary.proveBy("\\forall x_0 (x_0>0->\\exists y_ (true->x_0*y_^2>0&\\forall x \\forall y_ (-x)*y_^2+x*(2*y_^(2-1)*(1/2*y_+0))>=0))".asFormula, QE) shouldBe 'proved
  }


  "QE" should "be able to prove the arithmetic subgoal from x'=-x case" in withQE { _ =>
    val f = "x>0->(\\exists y_ (true->x*y_^2>0&\\forall x \\forall y_ (-x)*y_^2+x*(2*y_^(2-1)*(1/2*y_+0))>=0))".asFormula
    TactixLibrary.proveBy(f, QE) shouldBe 'proved
  }

  "Pretest" should "PDEify x^2+y^2=1&e=x -> [{x'=-y,y'=e,e'=-y}](x^2+y^2=1&e=x)" in withQE { _ =>
    Configuration.set(Configuration.Keys.ODE_TIMEOUT_FINALQE, "-1", saveToFile = false)
    TactixLibrary.proveBy("x^2+y^2=1&e=x -> [{x'=-y,y'=e,e'=-y}](x^2+y^2=1&e=x)".asFormula, implyR(1) & ODE(1)) shouldBe 'proved
  }

  it should "autocut x>=0&y>=0 -> [{x'=y,y'=y^2}]x>=0" in withQE { _ =>
    TactixLibrary.proveBy("x>=0&y>=0 -> [{x'=y,y'=y^2}]x>=0".asFormula, implyR(1) & ODE(1)) shouldBe 'proved
  }

  it should "solve to prove x>=0&v=1&a=2 -> [{x'=v,v'=a}]x>=0" in withQE { _ =>
    TactixLibrary.proveBy("x>=0&v=1&a=2 -> [{x'=v,v'=a}]x>=0".asFormula, implyR(1) & ODE(1) & onAll(QE)) shouldBe 'proved
  }

  it should "DI to prove w>=0&x=0&y=3->[{x'=y,y'=-w^2*x-2*w*y}]w^2*x^2+y^2<=9" in withQE { _ =>
    TactixLibrary.proveBy("w>=0&x=0&y=3->[{x'=y,y'=-w^2*x-2*w*y}]w^2*x^2+y^2<=9".asFormula, implyR(1) & ODE(1)) shouldBe 'proved
  }

  it should "cut to prove x>=0&v>=0&a>=0->[{x'=v,v'=a,a'=a^2}]x>=0" in withQE { _ =>
    TactixLibrary.proveBy("x>=0&v>=0&a>=0->[{x'=v,v'=a,a'=a^2}]x>=0".asFormula, implyR(1) & ODE(1)) shouldBe 'proved
  }

  it should "cut to prove x>=0&v>=0&a>=0&j>=0->[{x'=v,v'=a,a'=j,j'=j^2}]x>=0" in withQE { _ =>
    TactixLibrary.proveBy("x>=0&v>=0&a>=0&j>=0->[{x'=v,v'=a,a'=j,j'=j^2}]x>=0".asFormula, implyR(1) & ODE(1)) shouldBe 'proved
  }

  "openDiffInd" should "directly prove x>0 -> [{x'=x}]x>0" in withQE { _ =>
    proveBy("x>0 -> [{x'=x}]x>0".asFormula, implyR(1) & openDiffInd(1)) shouldBe 'proved
  }

  "DGauto" should "DGauto x>0 -> [{x'=-x}]x>0 by DA" in withMathematica { _ =>
    proveBy("x>0 -> [{x'=-x}]x>0".asFormula, implyR(1) & DGauto(1)) shouldBe 'proved
  }

  //  ignore should "DGauto x_>0 -> [{x_'=-x_}]x_>0 by DA" in withQE { qeTool =>
  //    proveBy("x_>0 -> [{x_'=-x_}]x_>0".asFormula, implyR(1) & DGauto(1)) shouldBe 'proved
  //  }

  it should "DGauto x>0->[{x'=-x+1}]x>0" in withMathematica { _ =>
    //@note: ghost is y'=1/2*y for x*y^2>0
    proveBy("x>0->[{x'=-x+1}]x>0".asFormula, implyR(1) & DGauto(1)) shouldBe 'proved
  }

  it should "DGauto x>0&a()>0->[{x'=-a()*x}]x>0" in withMathematica { _ =>
    proveBy("x>0&a()>0->[{x'=-a()*x}]x>0".asFormula, implyR(1) & DGauto(1)) shouldBe 'proved
  }

  it should "DGauto x>0&a>0->[{x'=-a*x}]x>0" in withMathematica { _ =>
    proveBy("x>0&a>0->[{x'=-a*x}]x>0".asFormula, implyR(1) & DGauto(1)) shouldBe 'proved
  }

  it should "DGauto x>0&a()<0&b()>=0->[{x'=a()*x+b()}]x>0" in withMathematica { _ =>
    proveBy("x>0&a()<0&b()>=0->[{x'=a()*x+b()}]x>0".asFormula, implyR(1) & DGauto(1)) shouldBe 'proved
  }

  it should "DGauto x>0->[{x'=-a*x,a'=4&a>0}]x>0" in withMathematica { _ =>
    proveBy("x>0->[{x'=-a*x,a'=4&a>0}]x>0".asFormula, implyR(1) & DGauto(1)) shouldBe 'proved
  }

  it should "DGauto x>0 |- [{x'=2}]x>0" in withMathematica { _ =>
    //@note: ghost is y'=x*y for x*y^2>0
    proveBy(Sequent(IndexedSeq("x>0".asFormula), IndexedSeq("[{x'=2}]x>0".asFormula)), DGauto(1)) shouldBe 'proved
  }

  it should "DGauto x>b() |- [{x'=2}]x>b()" in withMathematica { _ =>
    proveBy(Sequent(IndexedSeq("x>b()".asFormula), IndexedSeq("[{x'=2}]x>b()".asFormula)), DGauto(1)) shouldBe 'proved
  }

  it should "DGauto x>b |- [{x'=2}]x>b" taggedAs TodoTest ignore withMathematica { _ =>
    proveBy(Sequent(IndexedSeq("x>b".asFormula), IndexedSeq("[{x'=2}]x>b".asFormula)), DGauto(1)) shouldBe 'proved
  }

  "Auto ODE" should "prove x>0 -> [{x'=x}]x>0" taggedAs SummaryTest in withQE { _ =>
    proveBy("x>0 -> [{x'=x}]x>0".asFormula, implyR(1) & ODE(1)) shouldBe 'proved
  }
  it should "prove x>0 -> [{x'=x}]x>0 with lengthy tactic" in withQE { _ =>
    proveBy("x>0 -> [{x'=x}]x>0".asFormula, (implyR(1) & ODE(1) & (onAll(QE) | done)) | skip) shouldBe 'proved
  }
  it should "prove x>0 -> [{x'=x}]x>0 with lengthy tactic 2" in withQE { _ =>
    TactixLibrary.proveBy("x>0 -> [{x'=x}]x>0".asFormula, (implyR(1) & ODE(1) & (onAll(QE) | done)) | skip) shouldBe 'proved
  }

  it should "prove x^3>5 -> [{x'=x^3+x^4}]x^3>5" in withQE { _ =>
    proveBy("x^3>5 -> [{x'=x^3+x^4}]x^3>5".asFormula, implyR(1) & ODE(1)) shouldBe 'proved
  }

  it should "split and prove x^3>5 & y>2 -> [{x'=x^3+x^4,y'=5*y+y^2}](x^3>5&y>2)" in withQE { _ =>
    proveBy("x^3>5 & y>2 -> [{x'=x^3+x^4,y'=5*y+y^2}](x^3>5&y>2)".asFormula, implyR(1) & boxAnd(1) & andR(1) <(
      ODE(1),
      ODE(1)
      )) shouldBe 'proved
  }

  it should "split and on all prove x^3>5 & y>2 -> [{x'=x^3+x^4,y'=5*y+y^2}](x^3>5&y>2)" in withQE { _ =>
    proveBy("x^3>5 & y>2 -> [{x'=x^3+x^4,y'=5*y+y^2}](x^3>5&y>2)".asFormula, implyR(1) & boxAnd(1) & andR(1) & onAll(
      ODE(1)
      )) shouldBe 'proved
  }

  it should "split* and on all prove x^3>5 & y>2 -> [{x'=x^3+x^4,y'=5*y+y^2}](x^3>5&y>2)" in withQE { _ =>
    proveBy("x^3>5 & y>2 -> [{x'=x^3+x^4,y'=5*y+y^2}](x^3>5&y>2)".asFormula, implyR(1) & ((boxAnd(1) & andR(1))*) & onAll(
      ODE(1)
    )) shouldBe 'proved
  }

  it should "prove x^3>5 & y>2 -> [{x'=x^3+x^4,y'=5*y+y^2}](x^3>5&y>2)" in withQE { _ =>
    proveBy("x^3>5 & y>2 -> [{x'=x^3+x^4,y'=5*y+y^2}](x^3>5&y>2)".asFormula, implyR(1) & ODE(1)) shouldBe 'proved
  }

  it should "prove x>0 -> [{x'=-x}]x>0 by DA" taggedAs SummaryTest in withMathematica { _ =>
    proveBy("x>0 -> [{x'=-x}]x>0".asFormula, implyR(1) & ODE(1)) shouldBe 'proved
  }

  it should "prove x>0&y>0&a>0->[{x'=y,y'=y*a}]x>0" in withQE { _ =>
    proveBy("x>0&y>0&a>0->[{x'=y,y'=y*a}]x>0".asFormula, implyR(1) & ODE(1)) shouldBe 'proved
  }

  it should "cut to prove x>=0&y>=0 -> [{x'=y,y'=y^2}]x>=0" in withQE { _ =>
    TactixLibrary.proveBy("x>=0&y>=0 -> [{x'=y,y'=y^2}]x>=0".asFormula, implyR(1) & ODE(1)) shouldBe 'proved
  }

  it should "cut to prove x>=0&y>=0&z>=8->[{x'=x^2,y'=4*x,z'=5*y}]z>=8" in withQE { _ =>
    TactixLibrary.proveBy("x>=0&y>=0&z>=8->[{x'=x^2,y'=4*x,z'=5*y}]z>=8".asFormula, implyR(1) & ODE(1)) shouldBe 'proved
  }

  it should "PDEify to prove x=1&y=2&z>=8->[{x'=x^2,y'=4*x,z'=5*y}]z>=8" in withQE { _ =>
    TactixLibrary.proveBy("x=1&y=2&z>=8->[{x'=x^2,y'=4*x,z'=5*y}]z>=8".asFormula, implyR(1) & ODE(1)) shouldBe 'proved
  }

  it should "work with nested ODEs" in withQE { _ =>
    proveBy("x>0 -> [{x'=5};{x'=2};{x'=x}]x>0".asFormula, (unfoldProgramNormalize & ODE(1))*3) shouldBe 'proved
  }

  it should "work with solvable maybe bound" in withQE { _ =>
    val result = proveBy("[{x'=5}][{x:=x+3;}* ++ y:=x;](x>0&y>0)".asFormula, ODE(1))
    result.subgoals.loneElement shouldBe "==> \\forall t_ (t_>=0 -> \\forall x (x=5*t_+x_1 -> [{x:=x+3;}* ++ y:=x;](x>0&y>0)))".asSequent
  }

  it should "work with maybe bound" in withMathematica { _ =>
    val result = proveBy("x>0 -> [{x'=-x}][{x:=x+3;}* ++ y:=x;](x>0&y>0)".asFormula, implyR(1) & ODE(1))
    result.subgoals.loneElement shouldBe "x>0 ==> [{x'=-x & x>0}][{x:=x+3;}* ++ y:=x;](x>0&y>0)".asSequent
  }

  it should "not stutter repeatedly" in withQE { _ =>
    val result = proveBy("[{x'=x^x}]x>0".asFormula, ODE(1))
    result.subgoals.loneElement shouldBe "==> [{x'=x^x}]x>0".asSequent
  }

  it should "not fail evolution domain simplification on empty evolution domain constraint" in withQE { _ =>
    val result = proveBy("[{x'=x^x}]x>0".asFormula, ODE(1))
    result.subgoals.loneElement shouldBe "==> [{x'=x^x}]x>0".asSequent
  }

  it should "prove cheat sheet example" in withQE { _ => {
    val f = KeYmaeraXProblemParser(
      """
        |/* Example from KeYmaera X Cheat Sheet */
        |Functions.        /* function symbols cannot change their value */
        |    R A.          /* real-valued maximum acceleration constant */
        |    R B.          /* real-valued maximum braking constant */
        |End.
        |
        |ProgramVariables. /* program variables may change their value over time */
        |    R x.          /* real-valued position */
        |    R v.          /* real-valued velocity */
        |    R a.          /* current acceleration chosen by controller */
        |End.
        |
        |Problem.                               /* conjecture in differential dynamic logic */
        |    v>=0 & A>0 & B>0                   /* initial condition */
        |  ->                                   /* implies */
        |  [                                    /* all runs of hybrid system dynamics */
        |    {                                  /* braces {} for grouping of programs */
        |      {?v<=5;a:=A; ++ a:=0; ++ a:=-B;} /* nondeterministic choice of acceleration a */
        |      {x'=v, v'=a & v>=0}              /* differential equation system with domain */
        |    }* @invariant(v>=0)                /* loop repeats, with invariant contract */
        |  ] v>=0                               /* safety/postcondition */
        |End.
      """.stripMargin
    )

    val t =
      """
        |implyR(1) ; andL(-1) ; andL(-2) ; loop({`v>=0`}, 1) ; <(
        |  master,
        |  master,
        |  composeb(1) ; choiceb(1) ; andR(1) ; <(
        |    composeb(1) ; testb(1) ; implyR(1) ; assignb(1) ; ODE(1),
        |    choiceb(1) ; assignb(1.0) ; assignb(1.1) ; andR(1) ; <(
        |      solve(1) ; master,
        |      solve(1) ; master
        |      )
        |    )
        |  )
      """.stripMargin.asTactic

    TactixLibrary.proveBy(f, t) shouldBe 'proved


  }}

  //@note: there's overlap as multiple methods are able to prove some of the following examples
  private val list = Table(("Formula", "QE Tool"),
    // solvable cases
    ("x>=0&v=1 -> [{x'=v}]x>=0", "Any"),
    ("x>=0&v=1&a=2 -> [{x'=v,v'=a}]x>=0", "Any"),
    ("x>0&v=1 -> [{x'=v}]x>0", "Any"),
    ("x>0&v=1&a=2 -> [{x'=v,v'=a}]x>0", "Any"),
    ("x>0&v=1&a=2 -> [{x'=v,v'=a&v>=0}](x>0&v>=0)", "Any"),
    ("x>1&v=10&a=-2 -> [{x'=v,v'=a&v>=0}](x>1&v>=0)", "Any"),
    ("x>=1&v=10&a=-2 -> [{x'=v,v'=a&v>=0}](x>=1&v>=0)", "Any"),
    ("x>b -> [{x'=2}]x>b", "Any"),
    // open cases
    ("x^2>5 -> [{x'=x^3}]x^2>5", "Any"),
    ("5<x^2 -> [{x'=x^3}]5<x^2", "Any"),
    ("x^3>5 -> [{x'=x^4}]x^3>5", "Any"),
    ("5<x^3 -> [{x'=x^4}]5<x^3", "Any"),
    ("x^3>5 -> [{x'=x^3+x^4}]x^3>5", "Any"),
    ("5<x^3 -> [{x'=x^3+x^4}]5<x^3", "Any"),
    ("x>0->[{x'=x+5}]x>0", "Any"),
    ("x>0->[{x'=x^2+5}]x>0", "Any"),
    ("x^3>0->[{x'=x+5}]x^3>0", "Any"),
    ("x^3>0->[{x'=x^2+5}]x^3>0", "Any"),
    ("y>2 -> [{x'=x^3+x^4,y'=5*y+y^2}]y>2", "Any"),
    ("y^3>2 -> [{x'=x^3+x^4,y'=5*y+y^2}]y^3>2", "Any"),
    ("y>2 -> [{x'=x^3+x^4,y'=5*y+y^2}]y^3>2", "Any"),
    // split open cases
    ("x^3>5 & y>2 -> [{x'=x^3+x^4,y'=5*y+y^2}](x^3>5&y>2)", "Any"),
    // split cases
    ("x>=1&y=10&a=-2 -> [{x'=y,y'=a+y^2-y&y>=0}](x>=1&y>=0)", "Any"),
    // auto-ghost
    ("x>0->[{x'=-x}]x>0", "Mathematica"),
    ("x>0->[{x'=x}]x>0", "Any"),
    ("x>0->[{x'=-5*x}]x>0", "Mathematica"),
    ("x>0->[{x'=5*x}]x>0", "Any"),
    ("x>0->[{x'=x+1}]x>0", "Any"),
    ("z>0->[{z'=-z}]z>0", "Mathematica"),
    ("z>0->[{z'=z}]z>0", "Any"),
    ("z>0->[{z'=z+1}]z>0", "Any"),
    //"x>0->[{x'=-x+1}]x>0",
    ("x>0&a()>0->[{x'=-a()*x}]x>0", "Mathematica"),
    ("x>0&a>0->[{x'=-a*x}]x>0", "Mathematica"),
    ("x>0->[{x'=-a*x,a'=4&a>0}]x>0", "Mathematica"),
    ("x>0->[{x'=-a*x,a'=-4&a>0}]x>0", "Mathematica"),
    ("x>0&a()<0->[{x'=a()*x}]x>0", "Mathematica"),
    ("x>0&a<0->[{x'=a*x}]x>0", "Mathematica"),
    ("x>0&a()>0&c()<0->[{x'=a()*c()*x}]x>0", "Mathematica"),
    ("x>0&a>0&c<0->[{x'=a*c*x}]x>0", "Mathematica"),
    ("x>0&a>0&b>=0->[{x'=a*x+b}]x>0", "Any"),
    //"x>0&a()<0&b()>=0->[{x'=a()*x+b()}]x>0",
    //"x>0&a<0&b>=0->[{x'=a*x+b}]x>0",
    // conserved quantity
    ("x1^4*x2^2+x1^2*x2^4-3*x1^2*x2^2+1 <= c -> [{x1'=2*x1^4*x2+4*x1^2*x2^3-6*x1^2*x2, x2'=-4*x1^3*x2^2-2*x1*x2^4+6*x1*x2^2}] x1^4*x2^2+x1^2*x2^4-3*x1^2*x2^2+1 <= c", "Mathematica"),
    // diffcut
    //"x>=0&y>0&a>0->[{x'=y,y'=y*a}]x>=0",
    // misc
    ("x>0->[{x'=-x+1}]x>0", "Mathematica"),
    ("x>0&a()<0&b()>=0->[{x'=a()*x+b()}]x>0", "Mathematica"),
    ("x>0&a<0&b>=0->[{x'=a*x+b}]x>0", "Mathematica"),
    ("x^3>0&a<0&b>0->[{x'=a*x+b}]x^3>0", "Mathematica"),
    ("x>0->[{x'=x^3+x}]x>0", "Any"),
    ("x>0->[{x'=-x^3-x}]x>0", "Mathematica"),
    ("x^3>0->[{x'=x^3+x^4}]x^3>0", "Any"),
    ("x^3>0->[{x'=-x^3-x^4}]x^3>0", "Mathematica"),
    // exams
    ("x>=1|x^3>=8->[{x'=x^4+x^2}](x>=1|x^3>=8)", "Any"),
    ("x^3-4*x*y>=99->[{x'=4*x,y'=3*x^2-4*y}]x^3-4*x*y>=99", "Any"),
    ("x^3-4*x*y=100->[{x'=4*x,y'=3*x^2-4*y}]x^3-4*x*y=100", "Any"),
    //"x>=2&y>=22->[{x'=4*x^2,y'=x+y^4}]y>=22",
    ("w>=0&x=0&y=3->[{x'=y,y'=-w^2*x-2*w*y}]w^2*x^2+y^2<=9", "Any"),
    //"x>=2&y=1->[{x'=x^2+y+x^4,y'=y^2+1}]x^3>=1",
    //"x=-1&y=1->[{x'=6*x*y-2*y^3,y'=-6*x^2+6*x*y^2}]-2*x*y^3+6*x^2*y>=0",
    //"x>=2&y=1->[{x'=x^2*y^3+x^4*y,y'=y^2+2*y+1}]x^3>=8",
    //"x-x^2*y>=2&y!=5->[{x'=-x^3,y'=-1+2*x*y}]x-x^2*y>=2",
    //"x=1&y=2&z>=8->[{x'=x^2,y'=4*x,z'=5*y}]z>=8",
    ("x>0&y>0&a>0->[{x'=y,y'=y*a}]x>0", "Any"),
    ("x>=0&y>0&a>0->[{x'=y,y'=y*a}]x>=0", "Any"),
    ("x>=2&y>=22->[{x'=4*x^2,y'=x+y^4}]y>=22", "Any"),
    ("x>=2&y>=0->[{x'=x^2+y+x^4,y'=y^2+1}]x^3>=1", "Any"),
    ("x>=0&y>=0&z>=8->[{x'=x^2,y'=4*x,z'=5*y}]z>=8", "Any"),
    ("x>=0&v>=0&a>=0->[{x'=v,v'=a,a'=a^2}]x>=0", "Any"),
    ("x>=0&v>=0&a>=0&j>=0->[{x'=v,v'=a,a'=j,j'=j^2}]x>=0", "Any"),
    // ITP'12
    ("x^2+y^2=1&e=x -> [{x'=-y,y'=e,e'=-y}](x^2+y^2=1&e=x)", "Any"),
    ("d1^2+d2^2=w()^2*p^2&d1=-w()*x2&d2=w()*x1 -> [{x1'=d1,x2'=d2,d1'=-w()*d2,d2'=w()*d1}](d1^2+d2^2=w()^2*p^2&d1=-w()*x2&d2=w()*x1)", "Any"),
    ("d1^2+d2^2=w^2*p^2&d1=-w*x2&d2=w*x1 -> [{x1'=d1,x2'=d2,d1'=-w*d2,d2'=w*d1}](d1^2+d2^2=w^2*p^2&d1=-w*x2&d2=w*x1)", "Any"),
    // more
    ("x>-1->[{x'=-x-1}]x>-1", "Mathematica"),
    // improved
    ("x=1&y=2&z>=8->[{x'=x^2,y'=4*x,z'=5*y}]z>=8", "Any"),
    ("x>=1->[{x'=x^2+2*x^4}]x^3>=x^2", "Any") // @generalize(x>=1)&dI
  )

  it should "prove a list of ODEs" in withQE { qeTool =>
    Configuration.set(Configuration.Keys.ODE_TIMEOUT_FINALQE, "60", saveToFile = false)
    forEvery (list) {
      (formula, requiredTool) =>
        println("Proving " + formula)
        if (requiredTool == "Any" || qeTool.asInstanceOf[Tool].name == requiredTool) {
          TactixLibrary.proveBy(formula.asFormula, implyR(1) & ODE(1) & onAll(QE)) shouldBe 'proved
        }
    }
  }

  it should "detect when additional auto ODEs become supported" in withQE { qeTool =>
    Configuration.set(Configuration.Keys.ODE_TIMEOUT_FINALQE, "60", saveToFile = false)
    forEvery (list) {
      (formula, requiredTool) =>
        if (requiredTool != "Any" && qeTool.asInstanceOf[Tool].name != requiredTool) {
          println("Works now with " + qeTool.asInstanceOf[Tool].name + "? " + formula)
          try {
            cancelAfter(2 minutes) {
              a[BelleThrowable] should be thrownBy TactixLibrary.proveBy(formula.asFormula, implyR(1) & ODE(1) & onAll(QE) & done)
            }
          } catch {
            case _: TestCanceledException => // cancelled by timeout, not yet solved fast enough
          }
        }
    }
  }

  private val nops = Table("Formula",
    "x=-1&y>=0->[{x'=6*x*y-2*y^3,y'=-6*x^2+6*x*y^2}]-2*x*y^3+6*x^2*y>=0",
    "x=-1&y=1->[{x'=6*x*y-2*y^3,y'=-6*x^2+6*x*y^2}]-2*x*y^3+6*x^2*y>=0",
    "x-x^2*y>=2&y!=5->[{x'=-x^3,y'=-1+2*x*y}]x-x^2*y>=2",
    "x^3>-1->[{x'=-x-1}]x^3>-1" // @generalize(x>=-1)&ode
  )

  it should "prove a list of ODEs with cuts after improving tactics" taggedAs TodoTest ignore withQE { _ =>
    forEvery (nops) {
      formula =>
        TactixLibrary.proveBy(formula.asFormula, implyR(1) & ODE(1) & onAll(QE)) shouldBe 'proved
    }
  }

  it should "use an annotated differential invariant" in withMathematica { _ =>
    val g = "[{x'=-y,y'=x}@invariant(x^2+y^2=old(x^2+y^2))]x>0".asFormula
    proveBy(g, ODE(1)).subgoals.loneElement shouldBe "old=x^2+y^2 ==> [{x'=-y,y'=x & x^2+y^2=old}]x>0".asSequent
  }

  it should "use annotated differential invariants" in withMathematica { _ =>
    val g = "[{x'=-y,y'=x,z'=2}@invariant(z>=old(z), x^2+y^2=old(x^2+y^2))]x>0".asFormula
    proveBy(g, ODE(1)).subgoals.loneElement shouldBe "z_0=z, old=x^2+y^2 ==> [{x'=-y,y'=x, z'=2 & z>=z_0 & x^2+y^2=old}]x>0".asSequent
  }

  it should "interpret implications as differential invariants in simple ODE" in withMathematica { _ =>
    //@note unprovable, so that automation doesn't run off
    val g = "A>=0, b()>0 ==> [{a:=A; ++ a:=-b(); ++ a:=0;}{{v'=a}@invariant((v'=A -> v>=old(v)), (v'=-b() -> v<=old(v)), (v'=0 -> v=old(v)))}]x>0".asSequent
    val cutAnnotatedInvs = "ANON" by ((pos: Position, seq: Sequent) => {
      dC(InvariantGenerator.differentialInvariantGenerator(seq, pos).toList:_*)(1) <(skip, dI()(1))
    })
    val result = proveBy(g, chase(1) & andR(1) <(cutAnnotatedInvs(1), andR(1) <(cutAnnotatedInvs(1), cutAnnotatedInvs(1))))
    result.subgoals(0) shouldBe "A>=0, b()>0, v_0=v ==> [{v'=A & true & v>=v_0}]x>0".asSequent
    result.subgoals(1) shouldBe "A>=0, b()>0, v_0=v ==> [{v'=-b() & true & v<=v_0}]x>0".asSequent
    result.subgoals(2) shouldBe "A>=0, b()>0, v_0=v ==> [{v'=0 & true & v=v_0}]x>0".asSequent
  }

  it should "interpret implications as differential invariants on multiple occurrences of substituted variable" in withMathematica { _ =>
    val g = "A>=0, b()>0 ==> [{a:=A; ++ a:=-b(); ++ a:=0;}{{v'=a,w'=a/r}@invariant((v'=A -> v>=old(v)), (v'=-b() -> v<=old(v)), (v'=0 -> v=old(v)))}]x>0".asSequent
    val cutAnnotatedInvs = "ANON" by ((pos: Position, seq: Sequent) => {
      dC(InvariantGenerator.differentialInvariantGenerator(seq, pos).toList:_*)(1) <(skip, dI()(1))
    })
    val result = proveBy(g, chase(1) & andR(1) <(cutAnnotatedInvs(1), andR(1) <(cutAnnotatedInvs(1), cutAnnotatedInvs(1))))
    result.subgoals(0) shouldBe "A>=0, b()>0, v_0=v ==> [{v'=A,w'=A/r & true & v>=v_0}]x>0".asSequent
    result.subgoals(1) shouldBe "A>=0, b()>0, v_0=v ==> [{v'=-b(),w'=(-b())/r & true & v<=v_0}]x>0".asSequent
    result.subgoals(2) shouldBe "A>=0, b()>0, v_0=v ==> [{v'=0,w'=0/r & true & v=v_0}]x>0".asSequent
  }

  "splitWeakInequality" should "split x>=0->[{x'=x}]x>=0" in withQE { _ =>
    val f = "x>=0->[{x'=x}]x>=0".asFormula
    val result = proveBy(f, implyR(1) & DifferentialTactics.splitWeakInequality(1))
    result.subgoals.length shouldBe 2
    result.subgoals(0).succ.last shouldBe "[{x'=x&true}]x>0".asFormula
    result.subgoals(1).succ.last shouldBe "[{x'=x&true}]x=0".asFormula
  }

  it should "prove x>=0->[{x'=x}]x>=0 via ODE" in withMathematica { _ =>
    val f = "x>=0->[{x'=x}]x>=0".asFormula
    proveBy(f, implyR(1) & ODE(1) & onAll(QE)) shouldBe 'proved
  }

  "1D Saddle Node" should "prove with a bifurcation" in withMathematica { _ =>
    val formula = """r <= 0 -> \exists f (x=f -> [{x'=r+x^2}]x=f)""".asFormula
    val tactic = """implyR(1);
              |cut({`r=0|r < 0`}) <(hideL(-1), hideR(1) ; QE); orL(-1) <(
              |  existsR({`0`}, 1) ;
              |  implyR(1) ;
              |  dG({`{y'=-x*y}`}, {`y*x=0&y>0`}, 1) ; existsR({`1`}, 1) ;
              |  boxAnd(1) ; andR(1) ; <(
              |    dI(1),
              |    dG({`{z'=x/2*z}`}, {`z^2*y=1`}, 1) ; existsR({`1`}, 1) ; dI(1)
              |  )
              |  ,
              |  cut({`\exists s r=-s*s`}) ; <(
              |    existsL(-2) ; existsR({`-s`}, 1) ; implyR(1) ; dG({`{y'=(-(x-s))*y}`}, {`y*(x+s)=0&y>0`}, 1) ; existsR({`1`}, 1) ; boxAnd(1) ; andR(1) ; <(
              |      dI(1),
              |      dG({`{z'=(x-s)/2*z}`}, {`z^2*y=1`}, 1) ; existsR({`1`}, 1) ; dI(1)
              |    ),
              |    hideR(1) ; QE
              |  )
              |)""".stripMargin.asTactic

    proveBy(formula, tactic) shouldBe 'proved
  }

  it should "prove with tree-shaped proof" in withMathematica { _ =>
    val formula = """r <= 0 -> \exists f (x=f -> [{x'=r+x^2}]x=f)""".asFormula

    val tactic = """implyR(1);
                   |cut({`r=0|r < 0`}) <(
                   |  hideL(-1); orL(-1) <(
                   |    existsR({`0`}, 1) ;
                   |    implyR(1) ;
                   |    dG({`{y'=-x*y}`}, {`y*x=0&y>0`}, 1) ; existsR({`1`}, 1) ;
                   |    boxAnd(1) ; andR(1) ; <(
                   |      dI(1),
                   |      dG({`{z'=x/2*z}`}, {`z^2*y=1`}, 1) ; existsR({`1`}, 1) ; dI(1)
                   |    )
                   |    ,
                   |    cut({`\exists s r=-s*s`}) ; <(
                   |      existsL(-2) ; existsR({`-s`}, 1) ; implyR(1) ; dG({`{y'=(-(x-s))*y}`}, {`y*(x+s)=0&y>0`}, 1) ; existsR({`1`}, 1) ; boxAnd(1) ; andR(1) ; <(
                   |        dI(1),
                   |        dG({`{z'=(x-s)/2*z}`}, {`z^2*y=1`}, 1) ; existsR({`1`}, 1) ; dI(1)
                   |      ),
                   |      hideR(1) ; QE
                   |    )
                   |  )
                   |  ,
                   |  hideR(1) ; QE
                   |)""".stripMargin.asTactic

    proveBy(formula, tactic) shouldBe 'proved
  }

  "liveness" should "prove that exponential diff eqs are unbounded" in withMathematica { _ =>
    //Tests out a derived version of DV

    //Abuse DS to show that solutions exist for all time
    val texists = "x0 > 0 -> <{t'=1}> 0<=x0-x1+x0*t".asFormula
    val pr1 = proveBy(texists,
      implyR(1) & useAt("Dsol differential equation solution")(1) &
        chase(1, 0::1::Nil) & QE
    )

    //DG for linear systems
    val xexists = "x0>0 -> <{t'=1,x'=1*x+0}> 0<=x0-x1+x0*t".asFormula
    val pr2 = proveBy(xexists,
      implyR(1) &
      universalGen(Some("x".asVariable),"x".asTerm)(1) &
      useAt("DGd diamond differential ghost",PosInExpr(1::Nil))(1) &
      implyRi &
      by(pr1)
    )

    val fml = "x=x0 & t = 0  & x0 > 0 -> <{t'=1,x'=1*x+0}> x - x1 >= 0".asFormula
    val pr = proveBy(fml, prop &
      cut("[{t'=1,x'=1*x+0 & true & x-x1 < 0}] 0 > (x0-x1)+x0*t".asFormula)
      <(
        useAt("<> diamond",PosInExpr(1::Nil))(1) & notR(1)  & SimplifierV3.fullSimpTac() &
        //Inverse diff cut
        cut("[{t'=1,x'=1*x+0 & true}] 0 > (x0-x1)+x0*t".asFormula) <(
          useAt("[] box",PosInExpr(1::Nil))(-6) & notL(-6) &
            chase(1, 1::Nil) & implyRi()(AntePos(2),SuccPos(0)) & cohideR(1) & byUS(pr2),
          dC("x-x1 < 0".asFormula)(1) < ( closeId,closeId) )
        ,
        hideR(1) & dC("x >= x0".asFormula)(1)
        <( dC("x-x1 >= (x0-x1)+x0*t".asFormula)(1) <(dW(1)&QE,dI('full)(1)), ODE(1))
      )
    )
    pr shouldBe 'proved
  }

  "invariant clusters" should "prove example 6 (Kong et. al. HSCC'17)" in withMathematica { _ =>
    val fml = "(x+15)^2 + (y-17)^2 - 1 <= 0 -> [{x'=y^2, y'=x*y}] (x-11)^2+(y-33/2)^2-1>0".asFormula
    val pr = proveBy(fml,implyR(1) &
      cut("\\exists u1 \\exists u3 ( (u1^2+u3^2) !=0 & u1 -u3*(x^2-y^2)=0)".asFormula)
        <(
        (existsL('L)*) & dC("u1-u3*(x^2-y^2)=0".asFormula)(1)
          <(
          dW(1) & QE,
          dI('full)(1)
        ),
        hideR(1) & QE
      )
    )
    //println(pr)
    pr shouldBe 'proved
  }
}<|MERGE_RESOLUTION|>--- conflicted
+++ resolved
@@ -28,126 +28,6 @@
 @UsualTest
 class ODETests extends TacticTestBase with Timeouts {
 
-<<<<<<< HEAD
-  /**
-    * Temporary test cases for Darboux
-    */
-
-  "ODE Darboux" should "prove equational darboux" in withQE { _ =>
-    //(x+z)' = (x*A+B)(x+z)
-    val seq = "x+z=0 ==> [{x'=(A*y+B()*x), z' = A*z*x+B()*z & y = x^2}] x+z=0".asSequent
-    TactixLibrary.proveBy(seq, DifferentialTactics.dgDbx("x*A+B()".asTerm)(1)) shouldBe 'proved
-  }
-
-  it should "prove fractional darboux" in withQE { _ =>
-    //(x+z)' = ((x*A+B)/z^2)(x+z), where z^2 > 0
-    //assumes z^2 already in evol domain, or the ghost will report a singularity
-    val seq = "x+z=0 ==> [{x'=(A*y+B()*x)/z^2, z' = (A*x+B())/z & y = x^2 & z^2 > 0}] x+z=0".asSequent
-    TactixLibrary.proveBy(seq, DifferentialTactics.dgDbx("(x*A+B())/z^2".asTerm)(1)) shouldBe 'proved
-  }
-
-  it should "prove >= darboux" in withQE { _ =>
-    //(x+z)' =  x^2 + z*x + x^2 >= x*(x+z)
-    //Maybe this should leave open that the remainder is >= 0?
-    val seq = "x+z>=0 ==> [{x'=x^2, z' = z*x+y & y = x^2}] x+z>=0".asSequent
-    TactixLibrary.proveBy(seq, DifferentialTactics.dgDbx("x".asTerm)(1)) shouldBe 'proved
-  }
-
-  it should "auto-prove >= darboux" in withMathematica { _ =>
-    //(x+z)' =  x^2 + z*x + x^2 >= x*(x+z)
-    //Maybe this should leave open that the remainder is >= 0?
-    val seq = "x+z>=0 ==> [{x'=x^2, z' = z*x+y & y = x^2}] x+z>=0".asSequent
-    TactixLibrary.proveBy(seq, ODE(1)) shouldBe 'proved
-  }
-
-  it should "prove >= fractional darboux" in withQE { _ =>
-    //(x+z)' =  (1/z^2)(x+z) + x^2 >= (1/z^2)(x+z)
-    //Maybe this should leave open that the remainder is >= 0?
-    val seq = "x+z>=0 ==> [{x'=1/z, z' = x/z^2 + y & z^2 > 0 & y = x^2}] x+z>=0".asSequent
-    TactixLibrary.proveBy(seq, DifferentialTactics.dgDbx("1/z^2".asTerm)(1)) shouldBe 'proved
-  }
-
-  it should "prove < darboux" in withMathematica { _ =>
-    //(x+z)' =  x^2 + z*x - x^2 <= x*(x+z)
-    val seq = "x+z<0 ==> [{x'=x^2, z' = z*x+y & y = -x^2}] x+z<0".asSequent
-    TactixLibrary.proveBy(seq, DifferentialTactics.dgDbx("x".asVariable)(1)) shouldBe 'proved
-    TactixLibrary.proveBy(seq, DifferentialTactics.dgDbxAuto(1)) shouldBe 'proved
-    TactixLibrary.proveBy(seq, ODE(1)) shouldBe 'proved
-  }
-
-  it should "prove < fractional darboux" in withMathematica { _ =>
-    //(x+z)' =  (1/z^2)(x+z) - x^2 <= (1/z^2)(x+z)
-    //Maybe this should leave open that the remainder is >= 0?
-    val seq = "x+z<0 ==> [{x'=1/z, z' = x/z^2 + y & z^2 > 0 & y = -x^2}] x+z<0".asSequent
-    TactixLibrary.proveBy(seq, DifferentialTactics.dgDbxAuto(1)) shouldBe 'proved
-    TactixLibrary.proveBy(seq, ODE(1)) shouldBe 'proved
-  }
-
-  it should "automatically find equational darboux" in withMathematica { _ =>
-    //(x+z)' = (x*A+B)(x+z)
-    val seq = "x+z=0 ==> [{x'=(A*x^2+B()*x), z' = A*z*x+B()*z}] 0=-x-z".asSequent
-    TactixLibrary.proveBy(seq, DifferentialTactics.dgDbxAuto(1)) shouldBe 'proved
-    TactixLibrary.proveBy(seq, ODE(1)) shouldBe 'proved
-  }
-
-  it should "automatically find fractional darboux" in withMathematica { _ =>
-    //(x+z)' = ((x*A+B)/z^2)(x+z), where z^2 > 0
-    val seq = "x+z=0 ==> [{x'=(A*x^2+B()*x)/z^2, z' = (A*x+B())/z & z^2 > 0}] x+z=0".asSequent
-    TactixLibrary.proveBy(seq, DifferentialTactics.dgDbxAuto(1)) shouldBe 'proved
-    TactixLibrary.proveBy(seq, ODE(1)) shouldBe 'proved
-  }
-
-  it should "fail find fractional darboux" in withMathematica { _ =>
-    Configuration.set(Configuration.Keys.PEGASUS_INVGEN_TIMEOUT, "1", saveToFile = false)
-    //(x+z)' = ((x*A+B)/z^2)(x+z), where z^2 > 0
-    val seq = "x+z=0 ==> [{x'=(A*y+B()*x)/z^2,z'=(A*x+B())/z&y=x^2&z^2>0}] x+z=0".asSequent
-    TactixLibrary.proveBy(seq, DifferentialTactics.dgDbxAuto(1)) should not be 'proved
-    TactixLibrary.proveBy(seq, ODE(1)) should not be 'proved
-    TactixLibrary.proveBy(seq, master()) should not be 'proved
-    the [BelleThrowable] thrownBy TactixLibrary.proveBy(seq, auto) should have message
-      """[Bellerophon Runtime] Expected proved provable, but got ElidingProvable(Provable(x+z=0
-        |  ==>  [{x'=(A*y+B()*x)/z^2,z'=(A*x+B())/z&y=x^2&z^2>0}]x+z=0
-        |  from   x+z=0
-        |  ==>  [{x'=(A*y+B()*x)/z^2,z'=(A*x+B())/z&y=x^2&z^2>0}]x+z=0))""".stripMargin
-  }
-
-  it should "not fail when evolution domain already contains denominator and remainder sign requirements" in withMathematica { _ =>
-    val seq = "x+z=0 ==> [{x'=(A*y+B()*x)/z^2,z'=(A*x+B())/z&(y=x^2&z^2>0)&z^2*1!=0&-1*A+A*y*z^-2=0}]x+z-0=0".asSequent
-    TactixLibrary.proveBy(seq, DifferentialTactics.dgDbxAuto(1)) shouldBe 'proved
-  }
-
-  it should "fail with evolution domain constraints" in withMathematica { _ =>
-    //(x+z)' = (x*A+B)(x+z)
-    val seq = "x+z=0 ==> [{x'=(A*y+B()*x), z' = A*z*x+B()*z & y = x^2}] x+z=0".asSequent
-    val pr = TactixLibrary.proveBy(seq, DifferentialTactics.dgDbxAuto(1))
-    pr should not be 'proved
-    //The automatically generated remainder term goal is left open
-    pr.subgoals.loneElement shouldBe "x+z=0 ==> [{x'=(A*y+B()*x), z' = A*z*x+B()*z & y = x^2}] (1!=0&A*y+-1*A*z^2=0)".asSequent
-  }
-
-  "ODE Barrier" should "prove a strict barrier certificate" in withMathematica { _ =>
-    //This one doesn't actually need the full power of strict barriers because it's also an inequational dbx
-    val seq = "x>=0 ==> [{x'=100*x^4+y*x^3-x^2+x+c, c'=x+y+z & c > x}] x>=0".asSequent
-    TactixLibrary.proveBy(seq, DifferentialTactics.dgBarrier()(1)) shouldBe 'proved
-    TactixLibrary.proveBy(seq, ODE(1)) shouldBe 'proved
-  }
-
-  it should "prove a strict barrier certificate 1" in withMathematica {qeTool =>
-    val seq = "(87*x^2)/200 - (7*x*y)/180 + (209*y^2)/1080 - 10 >=0 ==> [{x'=(5*x)/4 - (5*y)/6, y'=(9*x)/4 + (5*y)/2}] (87*x^2)/200 - (7*x*y)/180 + (209*y^2)/1080 - 10>=0".asSequent
-    TactixLibrary.proveBy(seq, DifferentialTactics.dgBarrier(Some(qeTool))(1)) shouldBe 'proved
-    TactixLibrary.proveBy(seq, ODE(1)) shouldBe 'proved
-  }
-
-  it should "prove a strict barrier certificate 2" in withMathematica {qeTool =>
-    val seq = "(23*x^2)/11 + (34*x*y)/11 + (271*y^2)/66 - 5 <= 0 ==> [{x'=(x/2) + (7*y)/3 , y'=-x - y}] (23*x^2)/11 + (34*x*y)/11 + (271*y^2)/66 - 5<=0".asSequent
-    TactixLibrary.proveBy(seq, DifferentialTactics.dgBarrier(Some(qeTool))(1)) shouldBe 'proved
-    TactixLibrary.proveBy(seq, ODE(1)) shouldBe 'proved
-  }
-
-  /** End temporary tests */
-
-=======
->>>>>>> 95fe0f16
   "ODE" should "prove x=0 -> [{x'=-x}]x=0" in withMathematica { _ =>
     TactixLibrary.proveBy("x>0 -> [{x'=-x}]x>0".asFormula, implyR(1) & ODE(1)) shouldBe 'proved
   }
