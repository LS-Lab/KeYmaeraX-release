--- conflicted
+++ resolved
@@ -1,18 +1,8 @@
-<<<<<<< HEAD
 angular.module('keymaerax.services').service('ToolConfigService', function($http) {
   var systemInfo = {
     info: undefined,
     warning: undefined
   }
-=======
-angular.module('keymaerax.controllers').controller('ToolConfig',
-  function($scope, $http, $uibModalInstance) {
-
-    $scope.systemInfo = {
-      info: undefined,
-      warning: undefined
-    }
->>>>>>> b63a7190
 
   var toolStatus = {
     tool: undefined,
@@ -29,6 +19,7 @@
   }
 
   this.toolChange = function() {
+    toolStatus.initializing = true;
     $http.post("/config/tool", toolStatus.tool).success(function(data) {
       toolStatus.tool = data.tool;
       toolStatus.initialized = true;
@@ -38,11 +29,13 @@
       toolStatus.initialized = false;
       toolStatus.error = data.textStatus;
       toolStatus.errorDetails = data.causeMsg;
+    }).finally(function() {
+      toolStatus.initializing = false;
     });
   }
 
-<<<<<<< HEAD
   this.getTool = function() {
+    toolStatus.initializing = true;
     $http.get("/config/tool").success(function(data) {
       toolStatus.tool = data.tool;
       toolStatus.initialized = true;
@@ -53,6 +46,8 @@
       toolStatus.initialized = false;
       toolStatus.error = data.textStatus;
       toolStatus.errorDetails = data.causeMsg;
+    }).finally(function() {
+      toolStatus.initializing = false;
     });
   }
 
@@ -64,32 +59,18 @@
 });
 
 angular.module('keymaerax.controllers').controller('ToolConfig',
-  function($scope, $http, ToolConfigService) {
+  function($scope, $uibModalInstance, ToolConfigService) {
     $scope.toolStatus = ToolConfigService.getToolStatus();
     $scope.systemInfo = ToolConfigService.getSystemInfo();
     $scope.toolChange = ToolConfigService.toolChange;
     $scope.getTool = ToolConfigService.getTool;
-=======
-    $scope.getTool = function() {
-      $scope.toolStatus.initializing = true;
-      $http.get("/config/tool").success(function(data) {
-        $scope.toolStatus.tool = data.tool;
-        $scope.toolStatus.initialized = true;
-        $scope.toolStatus.error = undefined;
-        $scope.toolStatus.errorDetails = undefined;
-      }).error(function(data, status) {
-        $scope.toolStatus.initialized = false;
-        $scope.toolStatus.error = data.textStatus;
-        $scope.toolStatus.errorDetails = data.causeMsg;
-      }).finally(function() {
-        $scope.toolStatus.initializing = false;
-      });
-    }
 
     $scope.close = function() {
       $uibModalInstance.close();
     }
+});
 
-    $scope.getTool();
->>>>>>> b63a7190
+angular.module('keymaerax.controllers').controller('ToolStatus',
+  function($scope, ToolConfigService) {
+    $scope.toolStatus = ToolConfigService.getToolStatus();
 });