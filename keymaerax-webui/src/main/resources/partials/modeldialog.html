--- conflicted
+++ resolved
@@ -19,12 +19,12 @@
                     <button class="btn btn-primary" type="submit" ng-if="!user.isGuest() && mode==='proofedit' && modelIsComplete()"
                             ng-click="save.cmd=redoProof">Save</button>
                     <button class="btn btn-primary" type="submit" ng-if="!user.isGuest() && modelIsComplete()"
-                            ng-click="save.cmd=startProof">Start new proof</button>
+                            ng-click="save.cmd=startProof">Start proof</button>
                     <button class="btn btn-primary" type="submit" ng-if="!user.isGuest() && mode==='exercise'"
                             ng-disabled="!modelIsComplete()" ng-click="save.cmd=startProof">Exercise</button>
                     <span ng-controller="ModelProofCreateCtrl">
                     <button class="btn btn-primary" type="submit" ng-if="model.hasTactic && !user.isGuest() && mode==='edit' && modelIsComplete()"
-                            ng-click="save.cmd=delayedProveFromTactic(model.id)">Prove with associated tactic</button>
+                            ng-click="save.cmd=delayedProveFromTactic(model.id)">Run stored tactic</button>
                     </span>
                     <button class="btn btn-primary" ng-click="modelDataForm.$cancel();cancel()">Cancel</button>
                 </span>
@@ -60,22 +60,4 @@
         </div>
     </div>
 </div>
-<<<<<<< HEAD
-=======
-<div class="modal-footer">
-    <button class="btn btn-primary" type="submit" ng-if="!user.isGuest() && mode==='edit'"
-            ng-disabled="!modelDataForm.$visible" ng-click="save.cmd=refreshModels">Save</button>
-    <button class="btn btn-primary" type="submit" ng-if="!user.isGuest() && mode==='proofedit' && modelIsComplete()"
-            ng-click="save.cmd=redoProof">Save</button>
-    <button class="btn btn-primary" type="submit" ng-if="!user.isGuest() && modelIsComplete()"
-            ng-click="save.cmd=startProof">Start proof</button>
-    <button class="btn btn-primary" type="submit" ng-if="!user.isGuest() && mode==='exercise'"
-            ng-disabled="!modelIsComplete()" ng-click="save.cmd=startProof">Exercise</button>
-    <span ng-controller="ModelProofCreateCtrl">
-    <button class="btn btn-primary" type="submit" ng-if="model.hasTactic && !user.isGuest() && mode==='edit' && modelIsComplete()"
-            ng-click="save.cmd=delayedProveFromTactic(model.id)">Run stored tactic</button>
-    </span>
-    <button class="btn btn-primary" ng-click="modelDataForm.$cancel();cancel()">Cancel</button>
-</div>
->>>>>>> 9dd9b39b
 </form>