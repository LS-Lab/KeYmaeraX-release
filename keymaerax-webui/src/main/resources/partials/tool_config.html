<div class="modal-header">
    <h3>
        <span>Tool Configuration</span>
        <span class="pull-right"><a ng-click="close()"><span class="fa fa-close"></span></a></span>
    </h3>
</div>
<div class="modal-body modal-nofoot">
<div class="row">
    <div class="col-md-5">
        <p>KeYmaera&#160;X uses backend tools to prove validity of real arithmetic formulas.
           Z3 is shipped with KeYmaera&#160;X for your convenience.
           Please select your preferred solver.
        </p>

        <form name="toolSelection">
            <label for="toolSelect">Arithmetic Solver: </label>
            <span style="padding-right: 10px;"
                 data-intro="Choose an arithmetic solver (Z3 ships with KeYmaera X; Mathematica and Wolfram Engine require external installation but provide more features)."
                 data-position="right">
            <div class="btn-group" name="toolSelect" id="toolSelect">
                <label ng-class="{'btn': true, 'btn-success': toolStatus.tool=='mathematica' && toolStatus.initialized, 'btn-default': toolStatus.tool!='mathematica', 'btn-danger': toolStatus.tool=='mathematica' && !toolStatus.initialized && toolStatus.error}"
                       ng-model="toolStatus.tool" ng-click="toolChange()" uib-btn-radio="'mathematica'"
                       tooltip-placement="auto bottom-left" tooltip-append-to-body="true" uib-tooltip="Mathematica provides extensive backend support for solving/simplifying arithmetic, generating invariants for ODEs, and finding assumptions and counter-examples. A license from Wolfram is required.">
                    <i ng-class="{'fa': true, 'fa-check': toolStatus.tool=='mathematica' && toolStatus.initialized, 'fa-bolt': toolStatus.tool=='mathematica' && !toolStatus.initialized}"></i>
                    Mathematica
                </label>
                <label ng-class="{'btn': true, 'btn-success': toolStatus.tool=='wolframengine' && toolStatus.initialized, 'btn-default': toolStatus.tool!='wolframengine', 'btn-danger': toolStatus.tool=='wolframengine' && !toolStatus.initialized && toolStatus.error}"
                       ng-model="toolStatus.tool" ng-click="toolChange()" uib-btn-radio="'wolframengine'"
                       tooltip-placement="auto bottom-left" tooltip-append-to-body="true" uib-tooltip="Wolfram Engine provides backend functionality equivalent to Mathematica with a free license from Wolfram, but is intended for academic/personal/non-production use only and may need online connection to check the license.">
                    <i ng-class="{'fa': true, 'fa-check': toolStatus.tool=='wolframengine' && toolStatus.initialized, 'fa-bolt': toolStatus.tool=='wolframengine' && !toolStatus.initialized}"></i>
                    Wolfram Engine
                </label>
                <label ng-class="{'btn': true, 'btn-success': toolStatus.tool=='z3' && toolStatus.initialized, 'btn-default': toolStatus.tool!='z3', 'btn-danger': toolStatus.tool=='z3' && !toolStatus.initialized && toolStatus.error}"
                       ng-model="toolStatus.tool" ng-click="toolChange()" uib-btn-radio="'z3'"
                       tooltip-placement="auto bottom-left" tooltip-append-to-body="true" uib-tooltip="Z3 is readily shipped with KeYmaera X, but provides limited backend support (e.g., no invariant generation, no counter-examples).">
                    <i ng-class="{'fa': true, 'fa-check': toolStatus.tool=='z3' && toolStatus.initialized, 'fa-bolt': toolStatus.tool=='z3' && !toolStatus.initialized}"></i>
                    Z3
                </label>
            </div>
            </span>
        </form>
<<<<<<< HEAD
        <div class="alert alert-danger" ng-if="toolStatus.error">{{toolStatus.error}}</div>
=======
        <div ng-class="{'alert': true,
                        'alert-success': !toolStatus.initializing && toolStatus.initialized,
                        'alert-warning': toolStatus.initializing,
                        'alert-danger': !toolStatus.initializing && toolStatus.error}">
            <span ng-if="toolStatus.initializing">Initializing: <i class="fa fa-spinner fa-spin"></i></span>
            <span ng-if="!toolStatus.initializing && toolStatus.initialized">Initialized: <i class="fa fa-check"></i></span>
            <span ng-if="!toolStatus.initializing && toolStatus.error">{{toolStatus.error}}</span>
        </div>
>>>>>>> b63a7190
    </div>
    <div class="col-md-7">
        <div class="panel panel-default">
            <div class="panel-heading">
                <h3 class="panel-title">System Information</h3>
            </div>
            <div class="panel-body">
                <div ng-if="systemInfo.error" class="alert alert-warning">
                    Detected Java JVM 32bit. Unless your operating system is 32bit, tool connection is likely to fail.
                </div>
                <dl class="dl-horizontal">
                    <dt>Operating System:</dt>
                    <dd>{{systemInfo.info.os}} {{systemInfo.info.osVersion}}</dd>
                    <dt>Java JVM:</dt>
                    <dd>{{systemInfo.info.jvmVendor}} {{systemInfo.info.jvmVersion}} with <b>{{systemInfo.info.jvmArchitecture}} bits</b></dd>
                    <dt>Java Home:</dt>
                    <dd>{{systemInfo.info.jvmHome}}</dd>
                </dl>
            </div>
        </div>
    </div>
</div>

<div ng-if="toolStatus.tool==='mathematica'">
    <div ng-include="'/partials/mathematica_config.html'"></div>
</div>
<div ng-if="toolStatus.tool==='wolframengine'">
    <div ng-include="'/partials/wolframengine_config.html'" ng-controller="WolframEngineConfig"></div>
</div>
<div ng-if="toolStatus.tool==='wolframscript'">
    <div ng-include="'/partials/wolframscript_config.html'" ng-controller="WolframScriptConfig"></div>
</div>

<div ng-if="toolStatus.tool==='z3'">
    <h2>Z3 Configuration</h2>
    <p><b>Limited functionality with Z3.</b></p>
    <p>For advanced functionality, such as counterexample generation, monitor synthesis, test case generation,
        simplification, and arithmetic with alternating quantifiers please choose <kbd>Mathematica</kbd> or <kbd>Wolfram Engine</kbd> as Arithmetic Solver from the
        options above.</p>
    <p>In general, complex problems may require trying different tools.</p>
</div>
</div><|MERGE_RESOLUTION|>--- conflicted
+++ resolved
@@ -18,39 +18,45 @@
                  data-intro="Choose an arithmetic solver (Z3 ships with KeYmaera X; Mathematica and Wolfram Engine require external installation but provide more features)."
                  data-position="right">
             <div class="btn-group" name="toolSelect" id="toolSelect">
-                <label ng-class="{'btn': true, 'btn-success': toolStatus.tool=='mathematica' && toolStatus.initialized, 'btn-default': toolStatus.tool!='mathematica', 'btn-danger': toolStatus.tool=='mathematica' && !toolStatus.initialized && toolStatus.error}"
+                <label ng-class="{'btn': true, 'btn-default': toolStatus.tool!='mathematica',
+                                  'btn-success': toolStatus.tool=='mathematica' && !toolStatus.initializing && toolStatus.initialized,
+                                  'btn-warning': toolStatus.tool=='mathematica' && toolStatus.initializing,
+                                  'btn-danger': toolStatus.tool=='mathematica' && !toolStatus.initializing && !toolStatus.initialized && toolStatus.error
+                                  }"
                        ng-model="toolStatus.tool" ng-click="toolChange()" uib-btn-radio="'mathematica'"
                        tooltip-placement="auto bottom-left" tooltip-append-to-body="true" uib-tooltip="Mathematica provides extensive backend support for solving/simplifying arithmetic, generating invariants for ODEs, and finding assumptions and counter-examples. A license from Wolfram is required.">
-                    <i ng-class="{'fa': true, 'fa-check': toolStatus.tool=='mathematica' && toolStatus.initialized, 'fa-bolt': toolStatus.tool=='mathematica' && !toolStatus.initialized}"></i>
+                    <i ng-class="{'fa': true, 'fa-check': toolStatus.tool=='mathematica' && !toolStatus.initializing && toolStatus.initialized,
+                                              'fa-bolt': toolStatus.tool=='mathematica' && !toolStatus.initializing && !toolStatus.initialized,
+                                              'fa-spinner fa-spin': toolStatus.tool=='mathematica' && toolStatus.initializing}"></i>
                     Mathematica
                 </label>
-                <label ng-class="{'btn': true, 'btn-success': toolStatus.tool=='wolframengine' && toolStatus.initialized, 'btn-default': toolStatus.tool!='wolframengine', 'btn-danger': toolStatus.tool=='wolframengine' && !toolStatus.initialized && toolStatus.error}"
+                <label ng-class="{'btn': true, 'btn-default': toolStatus.tool!='wolframengine',
+                                  'btn-success': toolStatus.tool=='wolframengine' && !toolStatus.initializing && toolStatus.initialized,
+                                  'btn-warning': toolStatus.tool=='wolframengine' && toolStatus.initializing,
+                                  'btn-danger': toolStatus.tool=='wolframengine' && !toolStatus.initializing && !toolStatus.initialized && toolStatus.error
+                                  }"
                        ng-model="toolStatus.tool" ng-click="toolChange()" uib-btn-radio="'wolframengine'"
                        tooltip-placement="auto bottom-left" tooltip-append-to-body="true" uib-tooltip="Wolfram Engine provides backend functionality equivalent to Mathematica with a free license from Wolfram, but is intended for academic/personal/non-production use only and may need online connection to check the license.">
-                    <i ng-class="{'fa': true, 'fa-check': toolStatus.tool=='wolframengine' && toolStatus.initialized, 'fa-bolt': toolStatus.tool=='wolframengine' && !toolStatus.initialized}"></i>
+                    <i ng-class="{'fa': true, 'fa-check': toolStatus.tool=='wolframengine' && !toolStatus.initializing && toolStatus.initialized,
+                                  'fa-bolt': toolStatus.tool=='wolframengine' && !toolStatus.initializing && !toolStatus.initialized,
+                                  'fa-spinner fa-spin': toolStatus.tool=='wolframengine' && toolStatus.initializing}"></i>
                     Wolfram Engine
                 </label>
-                <label ng-class="{'btn': true, 'btn-success': toolStatus.tool=='z3' && toolStatus.initialized, 'btn-default': toolStatus.tool!='z3', 'btn-danger': toolStatus.tool=='z3' && !toolStatus.initialized && toolStatus.error}"
+                <label ng-class="{'btn': true, 'btn-default': toolStatus.tool!='z3',
+                                  'btn-success': toolStatus.tool=='z3' && !toolStatus.initializing && toolStatus.initialized,
+                                  'btn-warning': toolStatus.tool=='z3' && toolStatus.initializing,
+                                  'btn-danger': toolStatus.tool=='z3' && !toolStatus.initializing && !toolStatus.initialized && toolStatus.error}"
                        ng-model="toolStatus.tool" ng-click="toolChange()" uib-btn-radio="'z3'"
                        tooltip-placement="auto bottom-left" tooltip-append-to-body="true" uib-tooltip="Z3 is readily shipped with KeYmaera X, but provides limited backend support (e.g., no invariant generation, no counter-examples).">
-                    <i ng-class="{'fa': true, 'fa-check': toolStatus.tool=='z3' && toolStatus.initialized, 'fa-bolt': toolStatus.tool=='z3' && !toolStatus.initialized}"></i>
+                    <i ng-class="{'fa': true, 'fa-check': toolStatus.tool=='z3' && !toolStatus.initializing && toolStatus.initialized,
+                                  'fa-bolt': toolStatus.tool=='z3' && !toolStatus.initializing && !toolStatus.initialized,
+                                  'fa-spinner fa-spin': toolStatus.tool=='wolframengine' && toolStatus.initializing}"></i>
                     Z3
                 </label>
             </div>
             </span>
         </form>
-<<<<<<< HEAD
         <div class="alert alert-danger" ng-if="toolStatus.error">{{toolStatus.error}}</div>
-=======
-        <div ng-class="{'alert': true,
-                        'alert-success': !toolStatus.initializing && toolStatus.initialized,
-                        'alert-warning': toolStatus.initializing,
-                        'alert-danger': !toolStatus.initializing && toolStatus.error}">
-            <span ng-if="toolStatus.initializing">Initializing: <i class="fa fa-spinner fa-spin"></i></span>
-            <span ng-if="!toolStatus.initializing && toolStatus.initialized">Initialized: <i class="fa fa-check"></i></span>
-            <span ng-if="!toolStatus.initializing && toolStatus.error">{{toolStatus.error}}</span>
-        </div>
->>>>>>> b63a7190
     </div>
     <div class="col-md-7">
         <div class="panel panel-default">
