--- conflicted
+++ resolved
@@ -147,11 +147,7 @@
                                 <span class="caret"></span>
                             </button>
                             <ul class="dropdown-menu">
-<<<<<<< HEAD
-                                <li><a href="javascript:alert('Not currently implemented.')">Open Tactic Editor</a></li>
-=======
                                 <li><a ng-click="openTacticEditor()">Open Tactic Editor</a></li>
->>>>>>> 9989f383
                             </ul>
                         </div>
                     </form>
