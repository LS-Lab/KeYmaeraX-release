package edu.cmu.cs.ls.keymaerax.btactics

import edu.cmu.cs.ls.keymaerax.bellerophon._
import edu.cmu.cs.ls.keymaerax.core
import edu.cmu.cs.ls.keymaerax.core._
import edu.cmu.cs.ls.keymaerax.tactics.Position


/**
 * [[ProofRuleTactics]] contains tactical implementations of the propositional sequent calculus
 * and other proof rules that are implemented by KeYmaera X.
 * @author Nathan Fulton
 */
object ProofRuleTactics {
  /**
   * Throw exception if there is more than one open subgoal on the provable.
   */
  private def requireOneSubgoal(provable: Provable) =
    if(provable.subgoals.length != 1) throw BelleError("Expected exactly one sequent in Provable")

  def cut(f: Formula) = new InputTactic[Formula](f) {
    override def computeExpr() = new BuiltInTactic(s"Cut(${input.prettyString})") {
      override def result(provable: Provable): Provable = {
        provable(core.Cut(input), 0)
      }
    }
  }

  def cutL(f: Formula) = new InputTactic[Formula](f) {
    override def computeExpr() = new BuiltInLeftTactic("CutL") {
      override def applyAt(provable: Provable, pos: AntePos): Provable = {
        requireOneSubgoal(provable)
        provable(core.CutLeft(f, pos), 0)
      }
    }
  }

  def cutR(f: Formula) = new InputTactic[Formula](f) {
    override def computeExpr() = new BuiltInRightTactic("CutR") {
      override def applyAt(provable: Provable, pos: SuccPos): Provable = {
        requireOneSubgoal(provable)
        provable(core.CutRight(f, pos), 0)
      }
    }
  }

<<<<<<< HEAD
  def CutLR(f: Formula) = new InputTactic[Formula](f) {
    override def computeExpr() = new BuiltInPositionTactic("CutLR") {
      override def applyAt(provable: Provable, pos: Position): Provable = {
=======
  def cutLR(f: Formula) = new InputTactic[Formula](f) {
    override def computeExpr() = new BuiltInPositionTactic("CutR") {
      override def applyAt(provable: Provable, pos: SeqPos): Provable = {
>>>>>>> addd85f7
        requireOneSubgoal(provable)
        if (pos.isAnte) provable(core.CutLeft(f, pos), 0)
        else provable(core.CutRight(f, pos), 0)
      }
    }
  }

  def notL = new BuiltInLeftTactic("NotL") {
    override def applyAt(provable: Provable, pos: AntePos): Provable = {
      requireOneSubgoal(provable)
      provable(core.NotLeft(pos), 0)
    }
  }

  def notR = new BuiltInRightTactic("NotR") {
    override def applyAt(provable: Provable, pos: SuccPos): Provable = {
      requireOneSubgoal(provable)
      provable(core.NotRight(pos), 0)
    }
  }

  def andR = new BuiltInRightTactic("AndR") {
    override def applyAt(provable: Provable, pos : SuccPos) = {
      requireOneSubgoal(provable)
      provable(core.AndRight(pos), 0)
    }
  }

  def andL = new BuiltInLeftTactic("AndL") {
    override def applyAt(provable: Provable, pos: AntePos) = {
      requireOneSubgoal(provable)
      provable(core.AndLeft(pos), 0)
    }
  }

  def orR = new BuiltInRightTactic("OrR") {
    override def applyAt(provable: Provable, pos : SuccPos) = {
      requireOneSubgoal(provable)
      provable(core.OrRight(pos), 0)
    }
  }

  def orL = new BuiltInLeftTactic("OrL") {
    override def applyAt(provable: Provable, pos: AntePos) = {
      requireOneSubgoal(provable)
      provable(core.OrLeft(pos), 0)
    }
  }

  def implyR = new BuiltInRightTactic("ImplyR") {
    override def applyAt(provable : Provable, pos : SuccPos) = {
      requireOneSubgoal(provable)
      provable(core.ImplyRight(pos), 0)
    }
  }

  def implyL = new BuiltInLeftTactic("ImplyL") {
    override def applyAt(provable : Provable, pos: AntePos) = {
      requireOneSubgoal(provable)
      provable(core.ImplyLeft(pos), 0)
    }
  }

  def equivR = new BuiltInRightTactic("EquivR") {
    override def applyAt(provable: Provable, pos: SuccPos): Provable = {
      requireOneSubgoal(provable)
      provable(core.EquivRight(pos), 0)
    }
  }

  def equivL = new BuiltInLeftTactic("EquivL") {
    override def applyAt(provable: Provable, pos: AntePos): Provable = {
      requireOneSubgoal(provable)
      provable(core.EquivLeft(pos), 0)
    }
  }

  def commuteEquivL = new BuiltInLeftTactic("CommuteEquivL") {
    override def applyAt(provable: Provable, pos: AntePos): Provable = {
      requireOneSubgoal(provable)
      provable(core.CommuteEquivLeft(pos), 0)
    }
  }

  def commuteEquivR = new BuiltInRightTactic("CommuteEquivR") {
    override def applyAt(provable: Provable, pos: SuccPos): Provable = {
      requireOneSubgoal(provable)
      provable(core.CommuteEquivRight(pos), 0)
    }
  }

  def equivifyR = new BuiltInRightTactic("EquivifyR") {
    override def applyAt(provable: Provable, pos: SuccPos): Provable = {
      requireOneSubgoal(provable)
      provable(core.EquivifyRight(pos), 0)
    }
  }

  def hideL = new BuiltInLeftTactic("HideL") {
    override def applyAt(provable: Provable, pos: AntePos): Provable = {
      requireOneSubgoal(provable)
      provable(core.HideLeft(pos), 0)
    }
  }

  def hideR = new BuiltInRightTactic("HideR") {
    override def applyAt(provable: Provable, pos: SuccPos): Provable = {
      requireOneSubgoal(provable)
      provable(core.HideRight(pos), 0)
    }
  }

  def coHideL = new BuiltInLeftTactic("CoHideL") {
    override def applyAt(provable: Provable, pos: AntePos): Provable = {
      requireOneSubgoal(provable)
      provable(core.CoHideLeft(pos), 0)
    }
  }

  def coHideR = new BuiltInRightTactic("CoHideR") {
    override def applyAt(provable: Provable, pos: SuccPos): Provable = {
      requireOneSubgoal(provable)
      provable(core.CoHideRight(pos), 0)
    }
  }

<<<<<<< HEAD
  def CoHide2 = new BuiltInTwoPositionTactic("CoHide2") {
    override def applyAt(provable: Provable, posOne: Position, posTwo: Position): Provable = {
=======
  def coHide2 = new BuiltInTwoPositionTactic("CoHide2") {
    override def applyAt(provable: Provable, posOne: SeqPos, posTwo: SeqPos): Provable = {
>>>>>>> addd85f7
      requireOneSubgoal(provable)
      require(posOne.isAnte && posTwo.isSucc, "Should take an antecedent and a succedent position.")
      provable(core.CoHide2(posOne, posTwo), 0)
    }
  }

<<<<<<< HEAD
  def ExchangeL = new BuiltInTwoPositionTactic("ExchangeL") {
    override def applyAt(provable: Provable, posOne: Position, posTwo: Position): Provable = {
=======
  def exchangeL = new BuiltInTwoPositionTactic("ExchangeL") {
    override def applyAt(provable: Provable, posOne: SeqPos, posTwo: SeqPos): Provable = {
>>>>>>> addd85f7
      requireOneSubgoal(provable)
      require(posOne.isAnte && posTwo.isAnte, "Both positions should be in the Antecedent.")
      provable(core.ExchangeLeftRule(posOne, posTwo), 0)
    }
  }

<<<<<<< HEAD
  def ExchangeR = new BuiltInTwoPositionTactic("ExchangeR") {
    override def applyAt(provable: Provable, posOne: Position, posTwo: Position): Provable = {
=======
  def exchangeR = new BuiltInTwoPositionTactic("ExchangeR") {
    override def applyAt(provable: Provable, posOne: SeqPos, posTwo: SeqPos): Provable = {
>>>>>>> addd85f7
      requireOneSubgoal(provable)
      require(posOne.isSucc && posTwo.isSucc, "Both positions should be in the Succedent.")
      provable(core.ExchangeRightRule(posOne, posTwo), 0)
    }
  }

  def US(subst: USubst, origin: Sequent) = new BuiltInTactic("US") {
    override def result(provable: Provable): Provable = {
      requireOneSubgoal(provable)
      provable(core.UniformSubstitutionRule(subst, origin), 0)
    }
  }

<<<<<<< HEAD
  def Axiomatic(axiomName: String, subst: USubst) = new BuiltInTactic(s"US of Axiom $axiomName") {
=======
  def axiomatic(axiomName: String, subst: USubst) = new BuiltInTactic(s"US of Axiom ${axiomName}") {
>>>>>>> addd85f7
    override def result(provable: Provable): Provable = {
      requireOneSubgoal(provable)
      provable(core.AxiomaticRule(axiomName, subst), 0)
    }
  }

  def uniformRenaming(what: Variable, repl: Variable) = new BuiltInTactic("UniformRenaming") {
    override def result(provable: Provable): Provable = {
      requireOneSubgoal(provable)
      provable(core.UniformRenaming(what, repl), 0)
    }
  }

  def boundRenaming(what: Variable, repl: Variable) = new BuiltInTactic("BoundRenaming") {
    override def result(provable: Provable): Provable = {
      requireOneSubgoal(provable)
      provable(core.BoundRenaming(what, repl), 0)
    }
  }

<<<<<<< HEAD
  def Skolemize = new BuiltInPositionTactic("Skolemize") {
    override def applyAt(provable: Provable, pos: Position): Provable = {
=======
  def skolemize = new BuiltInPositionTactic("Skolemize") {
    override def applyAt(provable: Provable, pos: SeqPos): Provable = {
>>>>>>> addd85f7
      requireOneSubgoal(provable)
      provable(core.Skolemize(pos), 0)
    }
  }

  def dualFree = new BuiltInRightTactic("DualFree") {
    override def applyAt(provable: Provable, pos: SuccPos): Provable = {
      requireOneSubgoal(provable)
      provable(core.DualFree(pos), 0)
    }
  }

  /** Closes a goal with exactly the form \phi |- \phi; i.e., no surrounding context. */
  def trivialCloser = new BuiltInTactic("CloseTrivialForm") {
    override def result(provable: Provable) = {
      requireOneSubgoal(provable)
      if(provable.subgoals.head.ante.length != 1 || provable.subgoals.head.succ.length != 1)
        throw BelleError(s"${this.name} should only be applied to formulas of the form \\phi |- \\phi")
      provable(core.Close(AntePos(0), SuccPos(0)), 0)
    }
  }

  /** Closes the goal using specified positions. */
<<<<<<< HEAD
  def Close = new BuiltInTwoPositionTactic("Close") {
    override def applyAt(provable: Provable, posOne: Position, posTwo: Position): Provable = {
=======
  def close = new BuiltInTwoPositionTactic("Close") {
    override def applyAt(provable: Provable, posOne: SeqPos, posTwo: SeqPos): Provable = {
>>>>>>> addd85f7
      requireOneSubgoal(provable)
      require(posOne.isAnte && posTwo.isSucc, "Position one should be in the Antecedent, position two in the Succedent.")
      provable(core.Close(posOne, posTwo), 0)
    }
  }

  def closeTrue = new BuiltInRightTactic("CloseTrue") {
    override def applyAt(provable: Provable, pos: SuccPos): Provable = {
      requireOneSubgoal(provable)
      provable(core.CloseTrue(pos), 0)
    }
  }

  def closeFalse = new BuiltInLeftTactic("CloseFalse") {
    override def applyAt(provable: Provable, pos: AntePos): Provable = {
      requireOneSubgoal(provable)
      provable(core.CloseFalse(pos), 0)
    }
  }
}<|MERGE_RESOLUTION|>--- conflicted
+++ resolved
@@ -44,15 +44,9 @@
     }
   }
 
-<<<<<<< HEAD
-  def CutLR(f: Formula) = new InputTactic[Formula](f) {
+  def cutLR(f: Formula) = new InputTactic[Formula](f) {
     override def computeExpr() = new BuiltInPositionTactic("CutLR") {
       override def applyAt(provable: Provable, pos: Position): Provable = {
-=======
-  def cutLR(f: Formula) = new InputTactic[Formula](f) {
-    override def computeExpr() = new BuiltInPositionTactic("CutR") {
-      override def applyAt(provable: Provable, pos: SeqPos): Provable = {
->>>>>>> addd85f7
         requireOneSubgoal(provable)
         if (pos.isAnte) provable(core.CutLeft(f, pos), 0)
         else provable(core.CutRight(f, pos), 0)
@@ -179,39 +173,24 @@
     }
   }
 
-<<<<<<< HEAD
-  def CoHide2 = new BuiltInTwoPositionTactic("CoHide2") {
-    override def applyAt(provable: Provable, posOne: Position, posTwo: Position): Provable = {
-=======
   def coHide2 = new BuiltInTwoPositionTactic("CoHide2") {
-    override def applyAt(provable: Provable, posOne: SeqPos, posTwo: SeqPos): Provable = {
->>>>>>> addd85f7
+    override def applyAt(provable: Provable, posOne: Position, posTwo: Position): Provable = {
       requireOneSubgoal(provable)
       require(posOne.isAnte && posTwo.isSucc, "Should take an antecedent and a succedent position.")
       provable(core.CoHide2(posOne, posTwo), 0)
     }
   }
 
-<<<<<<< HEAD
-  def ExchangeL = new BuiltInTwoPositionTactic("ExchangeL") {
-    override def applyAt(provable: Provable, posOne: Position, posTwo: Position): Provable = {
-=======
   def exchangeL = new BuiltInTwoPositionTactic("ExchangeL") {
-    override def applyAt(provable: Provable, posOne: SeqPos, posTwo: SeqPos): Provable = {
->>>>>>> addd85f7
+    override def applyAt(provable: Provable, posOne: Position, posTwo: Position): Provable = {
       requireOneSubgoal(provable)
       require(posOne.isAnte && posTwo.isAnte, "Both positions should be in the Antecedent.")
       provable(core.ExchangeLeftRule(posOne, posTwo), 0)
     }
   }
 
-<<<<<<< HEAD
-  def ExchangeR = new BuiltInTwoPositionTactic("ExchangeR") {
-    override def applyAt(provable: Provable, posOne: Position, posTwo: Position): Provable = {
-=======
   def exchangeR = new BuiltInTwoPositionTactic("ExchangeR") {
-    override def applyAt(provable: Provable, posOne: SeqPos, posTwo: SeqPos): Provable = {
->>>>>>> addd85f7
+    override def applyAt(provable: Provable, posOne: Position, posTwo: Position): Provable = {
       requireOneSubgoal(provable)
       require(posOne.isSucc && posTwo.isSucc, "Both positions should be in the Succedent.")
       provable(core.ExchangeRightRule(posOne, posTwo), 0)
@@ -225,11 +204,7 @@
     }
   }
 
-<<<<<<< HEAD
-  def Axiomatic(axiomName: String, subst: USubst) = new BuiltInTactic(s"US of Axiom $axiomName") {
-=======
-  def axiomatic(axiomName: String, subst: USubst) = new BuiltInTactic(s"US of Axiom ${axiomName}") {
->>>>>>> addd85f7
+  def axiomatic(axiomName: String, subst: USubst) = new BuiltInTactic(s"US of Axiom $axiomName") {
     override def result(provable: Provable): Provable = {
       requireOneSubgoal(provable)
       provable(core.AxiomaticRule(axiomName, subst), 0)
@@ -250,13 +225,8 @@
     }
   }
 
-<<<<<<< HEAD
-  def Skolemize = new BuiltInPositionTactic("Skolemize") {
+  def skolemize = new BuiltInPositionTactic("Skolemize") {
     override def applyAt(provable: Provable, pos: Position): Provable = {
-=======
-  def skolemize = new BuiltInPositionTactic("Skolemize") {
-    override def applyAt(provable: Provable, pos: SeqPos): Provable = {
->>>>>>> addd85f7
       requireOneSubgoal(provable)
       provable(core.Skolemize(pos), 0)
     }
@@ -280,13 +250,8 @@
   }
 
   /** Closes the goal using specified positions. */
-<<<<<<< HEAD
-  def Close = new BuiltInTwoPositionTactic("Close") {
-    override def applyAt(provable: Provable, posOne: Position, posTwo: Position): Provable = {
-=======
   def close = new BuiltInTwoPositionTactic("Close") {
-    override def applyAt(provable: Provable, posOne: SeqPos, posTwo: SeqPos): Provable = {
->>>>>>> addd85f7
+    override def applyAt(provable: Provable, posOne: Position, posTwo: Position): Provable = {
       requireOneSubgoal(provable)
       require(posOne.isAnte && posTwo.isSucc, "Position one should be in the Antecedent, position two in the Succedent.")
       provable(core.Close(posOne, posTwo), 0)
