/**
  * Copyright (c) Carnegie Mellon University.
  * See LICENSE.txt for the conditions of this license.
  */
package edu.cmu.cs.ls.keymaerax.bellerophon

import edu.cmu.cs.ls.keymaerax.{Configuration, Logging}
import edu.cmu.cs.ls.keymaerax.btactics.Generator.Generator
import edu.cmu.cs.ls.keymaerax.btactics._
import edu.cmu.cs.ls.keymaerax.core._
import edu.cmu.cs.ls.keymaerax.infrastruct._
import edu.cmu.cs.ls.keymaerax.btactics.macros.DerivationInfo
import edu.cmu.cs.ls.keymaerax.parser.{Declaration, Location, UnknownLocation}
import edu.cmu.cs.ls.keymaerax.pt.ProvableSig

import scala.annotation.tailrec

object BelleExpr {
  val INTERNAL_NAME_PREFIX: String = "_"

  private[keymaerax] val RECHECK = Configuration(Configuration.Keys.DEBUG) == "true"

  /** Indicates whether name `n` is an internal name. */
  def isInternal(n: String): Boolean = n.startsWith(INTERNAL_NAME_PREFIX)

  // Don't persist generator arguments
  private[bellerophon] def persistable[T](args: Seq[T]): Seq[T] = {
    args.filter{case _: Generator[_] => false case _ => true}
  }

  private[bellerophon] def prettyArgs(inputs: Seq[Any]): String = {
    persistable(inputs).flatMap(printOne(_, inputs.size <= 1)) match {
      case Nil => ""
      case args => "(" + args.mkString(",") + ")"
    }
  }

  private[bellerophon] def printOne(x: Any, listAsVarArgs: Boolean): Option[String] = {
    x match {
      case None => None
      case Some(y) => printOne(y, listAsVarArgs)
      case input: Expression => Some("\"" + input.prettyString + "\"")
      case input: USubst => Some(input.subsDefsInput.map(p => "\"" + p.what.prettyString + "~>" + p.repl.prettyString + "\"").mkString(","))
      case input: SubstitutionPair => Some("\"" + input.what.prettyString + "~>" + input.repl.prettyString + "\"")
      case input: String => Some("\"" + input + "\"")
      case (head: Expression)::Nil => Some("\"" + head.prettyString + "\"")
      case (head: Expression)::tail =>
        if (listAsVarArgs) Some((head :: tail).map(printOne(_, listAsVarArgs)).mkString(","))
        else Some("\"" + (head :: tail).map(_.asInstanceOf[Expression].prettyString).mkString("::") + "::nil\"")
      case Nil => Some("\"nil\"")
      case input => Some("\"" + input.toString + "\"")
    }
  }
}

/**
  * Algebraic Data Type whose elements are well-formed Bellephoron tactic expressions.
  * All Bellerophon tactic expressions are of type [[edu.cmu.cs.ls.keymaerax.bellerophon.BelleExpr]],
  * which provides the following tactic combinators
  *
  *   - `s ; t` alias `s & t` [[edu.cmu.cs.ls.keymaerax.bellerophon.SeqTactic sequential composition]] executes t` on the output of `s`, failing if either fail.
  *   - `s | t` [[edu.cmu.cs.ls.keymaerax.bellerophon.EitherTactic alternative composition]] executes `t` if applying `s` fails, failing if both fail.
  *   - `t*` [[edu.cmu.cs.ls.keymaerax.bellerophon.SaturateTactic saturating repetition]] executes tactic `t` repeatedly to a fixpoint, casting result to type annotation,
  *     diverging if no fixpoint.
  *   - `t*n` [[edu.cmu.cs.ls.keymaerax.bellerophon.RepeatTactic bounded repetition]] executes `t` tactic `n` number of times, failing if any of those repetitions fail.
  *   - `t+` saturating repetition executes tactic `t` to a fixpoint, requires at least one successful application.
  *   - `<(e1,...,en)` [[edu.cmu.cs.ls.keymaerax.bellerophon.BranchTactic branching]] to run tactic `ei` on branch `i`, failing if any of them fail or if there are not exactly `n` branches.
  *
  * @todo Consolidate the members of BelleExpr and finalize an abstract syntax.
  * @see Table 1 of [[https://doi.org/10.1007/978-3-319-66107-0_14 Bellerophon: A Typed Language for Automated Deduction in a Uniform Substitution Calculus]]. In Mauricio Ayala-Rincón and César A. Muñoz, editors, Interactive Theorem Proving, International Conference, ITP 2017, volume 10499 of LNCS, pp. 207-224. Springer, 2017.
  * @author Nathan Fulton
  * @author Stefan Mitsch
  * @author Andre Platzer
  * @see [[edu.cmu.cs.ls.keymaerax.bellerophon.Interpreter]]
  * @see [[edu.cmu.cs.ls.keymaerax.bellerophon.SequentialInterpreter]]
  */
sealed abstract class BelleExpr(private var location: Location = UnknownLocation) {
  // tactic combinators

  /** this & other: sequential composition this ; other executes other on the output of this, failing if either fail. */
  def &(other: BelleExpr): BelleExpr     = SeqTactic(this, other)
  /** this | other: alternative composition executes other if applying this fails, failing if both fail. */
  def |(other: BelleExpr): BelleExpr     = EitherTactic(this, other)
  /** this |! other: alternative composition executes other if applying this fails (even critically), failing if both fail. */
  def |!(other: BelleExpr): BelleExpr     = EitherTactic(TryCatch(this, classOf[Throwable], (ex: Throwable) => throw new TacticInapplicableFailure("Inapplicable due to critical exception", ex)), other)
  def ||(other: BelleExpr): BelleExpr     = ParallelTactic(List(this, other))
  /** this*n: bounded repetition executes this tactic to `times` number of times, failing if any of those repetitions fail. */
  def *(n: Int): BelleExpr               = RepeatTactic(this, n)
  /** <(e1,...,en): branching to run tactic `ei` on branch `i`, failing if any of them fail or if there are not exactly `n` branches.
    * @note Equivalent to {{{a & Idioms.<(b,c)}}} */
  //@deprecated("Use & with explicit Idioms.< instead; import Idioms.<, so a & <(b,c)", since="4.2")
  def <(children: BelleExpr*): BelleExpr = SeqTactic(this, BranchTactic(children))
  def switch(children: (BelleLabel, BelleExpr)*): BelleExpr = SeqTactic(this, CaseTactic(children))
  /** case _ of {fi => ei} uniform substitution case pattern applies the first ei such that fi uniformly substitutes to current provable for which ei does not fail, fails if the ei of all matching fi fail. */
  def U(p: (SequentType, RenUSubst => BelleExpr)*): BelleExpr = SeqTactic(this, USubstPatternTactic(p))
  //@todo Maybe support ?(e) or try(e) or optional(e) defined as this|skip

  override def toString: String = prettyString
  /** pretty-printed form of this Bellerophon tactic expression */
  def prettyString: String

  /** @note location is private so that it's not something that effects case class quality, and mutable so that it can be ignored when building up custom tactics. */
  def setLocation(newLocation: Location): Unit = location = newLocation
  /** Get the location where this tactic stems from. */
  def getLocation: Location = location
}


/** A BelleExpr that has a proper code name, so is not just used internally during application. */
trait NamedBelleExpr extends BelleExpr {
  /** The code name of this Belle Expression */
  val name: String

  override def prettyString: String = name

  /** Indicates whether this is an internal named tactic. */
  def isInternal: Boolean = BelleExpr.isInternal(name)

  //@note register the name with the DerivationInfo once the tactic is instantiated
  if (!isInternal) DerivationInfo.seeName(name)
}

// basic tactic combinators

/** `left ; right` sequential composition executes `right` on the output of `left`, failing if either fail. */
case class SeqTactic(left: BelleExpr, right: BelleExpr) extends BelleExpr { override def prettyString: String = "(" + left.prettyString + ";" + right.prettyString + ")" }
/** `left | right` alternative composition executes `right` if applying `left` fails, failing if both fail. */
case class EitherTactic(left: BelleExpr, right: BelleExpr) extends BelleExpr { override def prettyString: String = "(" + left.prettyString + "|" + right.prettyString + ")" }
/** `left || right` alternative composition executes both `left` and `right` simultaneously and succeeds with the first success, failing if both fail. */
case class ParallelTactic(expr: List[BelleExpr]) extends BelleExpr { override def prettyString: String = "(" + expr.map(_.prettyString).mkString("||") + ")" }
//@note saturate and repeat tactic fully parenthesize for parser
/** `child*` saturating repetition executes tactic `child` repeatedly to a fixpoint, casting result to type annotation,
  * diverging if no fixpoint. */
case class SaturateTactic(child: BelleExpr) extends BelleExpr { override def prettyString: String = "((" + child.prettyString + ")*)" }
/** `child*times` bounded repetition executes `child` tactic `times` number of times, failing if any of those repetitions fail. */
case class RepeatTactic(child: BelleExpr, times: Int) extends BelleExpr { override def prettyString: String = "((" + child.prettyString + ")*" + times + ")" }
/** `<(e1,...,en)` branching to run tactic `ei` on branch `i`, failing if any of them fail or if there are not exactly `n` branches. */
case class BranchTactic(children: Seq[BelleExpr]) extends BelleExpr { override def prettyString: String = "<( " + children.map(_.prettyString).mkString(", ") + " )" }
/** `<("l1":e1,...,"ln":en)` branching to run tactic `ei` on label `li`, failing if any of them fail, if there are not exactly `n` branches, or if any of the labels does not exist. */
case class CaseTactic(children: Seq[(BelleLabel, BelleExpr)]) extends BelleExpr { override def prettyString: String = "<( " + children.map({ case (l, c) => "\"" + l.prettyString + "\": " + c.prettyString }).mkString(", ") + " )" }
/** USubstPatternTactic((form1, us=>t1) :: ... (form2, us=>t2) :: Nil)
  * runs the first tactic `ti` for the unification `us` with the first pattern `formi` that matches the current goal.
  *
  * In other words:
  * `case _ of {fi => ei}` uniform substitution case pattern applies the first `ei` such that
  *     `fi` uniformly substitutes to current provable for which `ei` does not fail, fails if the `ei` of all matching `fi` fail.
  */
case class USubstPatternTactic(options: Seq[(BelleType, RenUSubst => BelleExpr)]) extends BelleExpr { override def prettyString: String = "case { " + options.mkString(", ") + " }"}

/** Tries tactic `t` and executes
  * - `c` (catch) on exceptions of type `T` that occur when executing `t`
  * - `f` (finally) on the result of `t` (if `t` is successful), on the result of `c` (if `c` is successful), or on the
  *   initial problem if neither `t` nor `c` are successful (throwing the exceptions of `t` or `c` even if `f` is successful).
  * Pattern: TryCatch should usually be used together with `|`. In that case, `c` should throw a proof search control
  * exception instead of supplying a tactic, since it is usually intended to also execute the alternative tactic on
  * success of `t` or if `t` throws other unrelated proof search control exceptions.
  * {{{
  *   TryCatch(useAt("[:=] assign")(1), classOf[SubstitutionClashException],
  *     (ex: SubstitutionClashException) => throw new TacticInapplicableFailure("Inapplicable", ex)) | alternativeTactic
  * }}}
  * If indeed an alternative tactic should only be executed on exception, use
  * {{{
  *   TryCatch(useAt("[:=] assign")(1), classOf[SubstitutionClashException],
  *     (ex: SubstitutionClashException) => alternativeTactic)
  * }}}
  * */
case class TryCatch[T <: Throwable](t: BelleExpr, cCatch: Class[T], c: T => BelleExpr, f: Option[BelleExpr] = None) extends BelleExpr { override def prettyString: String = "TryCatch" }

/** Positive mention of expressions `es` to use when executing tactic `t`. */
case class Using(es: List[Expression], t: BelleExpr) extends BelleExpr {
  override def prettyString: String =
    if (es.nonEmpty) "(" + t.prettyString + ") using \"" + es.map(_.prettyString).mkString("::") + "::nil\""
    else t.prettyString
}

/** Marker for no-op tactics. */
trait NoOpTactic {}

/** Mixing in NoOpTactic with existing tactic instances (e.g., obtained through TacticFactory methods)
  * @see https://stackoverflow.com/a/3896244
  */
object NoOpTactic {
  import languageFeature.implicitConversions
  implicit def innerObj[T](o: MixNoOp[T]): T = o.obj

  def ::[T](o: T) = new MixNoOp(o)
  final class MixNoOp[T] private[NoOpTactic](val obj: T) extends NoOpTactic
}

/** Give a code name to the given tactic `tactic` for serialization purposes. */
case class NamedTactic(name: String, tactic: BelleExpr) extends NamedBelleExpr

/** ⎵: Placeholder for tactics in tactic contexts. Reserved tactic expression that cannot be executed. */
class BelleDot() extends BelleExpr { override def prettyString = ">>_<<" }
object BelleDot extends BelleDot()



////////////////////////////////////////////////////////////////////////////////////////////////////
// Positional tactics
////////////////////////////////////////////////////////////////////////////////////////////////////

/** Applied at a position, AtPosition turns into a tactic of type T. Turns a position or position locator into a tactic.
  * That is, an AtPosition[T] tactic is essentially a function of type
  * {{{
  *   Position => T
  * }}}
  * but one that also supports indirect positioning via position locators that merely identify positions
  * {{{
  *   PositionLocator => T
  * }}}
  *
  * An AtPosition tactic `t` supports [[Position direct positions]] and indirect [[PositionLocator position locators]].
  *
  *   - `t(1)` applied at the first [[edu.cmu.cs.ls.keymaerax.core.Sequent.succ succedent]] formula.
  *   - `t(-1)` applied at the first [[edu.cmu.cs.ls.keymaerax.core.Sequent.ante antecedent]] formula.
  *   - `t(-4, 0::1::1::Nil)` applied at [[PosInExpr subexpression positioned at]] `.0.1.1` of the fourth antecedent formula,
  *     that is at the second child of the second child of the first child of the fourth antecedent formula in the sequent.
  *   - `t('L)` applied at the first applicable position in the [[edu.cmu.cs.ls.keymaerax.core.Sequent.ante antecedent]] (left side of the sequent).
  *   - `t('R)` applied at the first applicable position in the [[edu.cmu.cs.ls.keymaerax.core.Sequent.succ succedent]] (right side of the sequent).
  *   - `t('_)` applied at the first applicable position in the side of the sequent to which tactic `t` applies.
  *     The side of the sequent is uniquely determined by type of tactic.
  *   - `t('Llast)` applied at the last antecedent position (left side of the sequent).
  *   - `t('Rlast)` applied at the last succedent position (right side of the sequent).
  *
  * In addition, the formulas expected or sought for at the respective positions identified by the locators can be provided,
  * which is useful for tactic contract and tactic documentation purposes.
  * It is also useful for finding a corresponding formula by pattern matching.
  *
  *   - `t(2, fml)` applied at the second [[edu.cmu.cs.ls.keymaerax.core.Sequent.succ succedent]] formula,
  *     ensuring that the formula `fml` is at that position.
  *   - `t(-2, fml)` applied at the second [[edu.cmu.cs.ls.keymaerax.core.Sequent.ante antecedent]] formula,
  *     ensuring that the formula `fml` is at that position.
  *   - `t(5, 0::1::1::Nil, ex)` applied at [[PosInExpr subexpression positioned at]] `.0.1.1` of the fifth succedent formula,
  *     that is at the second child of the second child of the first child of the fifth succcedent formula in the sequent,
  *     ensuring that the expression `ex` is at that position.
  *   - `t('L, fml)` applied at the antecedent position (left side of the sequent)
  *     where the expected formula `fml` can be found (on the top level).
  *   - `t('R, fml)` applied at the succedent position (right side of the sequent)
  *     where the expected formula `fml` can be found (on the top level).
  *   - `t('_, fml)` applied at the suitable position (uniquely determined by type of tactic)
  *     where the expected formula `fml` can be found (on the top level).
  *
  * @author Stefan Mitsch
  * @author Andre Platzer
  */
trait AtPosition[T <: BelleExpr] extends BelleExpr with (PositionLocator => T) with Logging {
  import Find._

  /**
    * Returns the tactic that can be applied at the position identified by `locator`.
    *
    * @param locator The locator: Fixed, Find, LastAnte, or LastSucc
    * @return The tactic of type `T` that can be readily applied at the position identified by `locator` to any given BelleExpr.
    * @see [[PositionLocator]]
    */
  def apply(locator: PositionLocator): T

  /**
   * Applied at a fixed position.
   * @param position The position where this tactic will be applied at.
   * @return The tactic of type `T` that can be readily applied at the specified position to any given BelleExpr.
   * @note Convenience wrapper
   * @see [[apply(locator: PositionLocator)]]
   * @see [[Fixed]]
   */
  /*private[keymaerax]*/ final def apply(position: Position): T = apply(Fixed(position))
  /**
    * Applied at a fixed position, ensuring that the formula `expected` will be found at that position, verbatim.
    *
    * @param position The position where this tactic will be applied at.
    * @param expected the formula expected at `position`. Contract fails if that expectation is not met.
    * @return The tactic of type `T` that can be readily applied at the specified position to any given BelleExpr.
    * @note Convenience wrapper
    * @see [[apply(locator: PositionLocator)]]
    * @see [[Fixed]]
    */
  /*private[keymaerax]*/ final def apply(position: Position, expected: Formula): T = apply(Fixed(position, Some(expected)))
  /**
    * Applied at a fixed position, ensuring that the formula `expected` will be found at that position, verbatim.
    *
    * @param seqIdx The position where this tactic will be applied at (-1 based for antecedent, 1 based for succedent).
    * @param expected the formula expected at `position`. Contract fails if that expectation is not met.
    * @return The tactic of type `T` that can be readily applied at the specified position to any given BelleExpr.
    * @note Convenience wrapper
    * @see [[apply(locator: PositionLocator)]]
    * @see [[Fixed]]
    */
  final def apply(seqIdx: Int, expected: Formula): T = apply(Fixed(Position(seqIdx), Some(expected)))
  /**
    * Applied at a fixed position, ensuring that the formula `expected` will be found at that position, verbatim.
    *
    * @param seqIdx The position where this tactic will be applied at (-1 based for antecedent, 1 based for succedent).
    * @param expected the formula expected at `position`. Contract fails if that expectation is not met.
    * @return The tactic of type `T` that can be readily applied at the specified position to any given BelleExpr.
    * @note Convenience wrapper
    * @see [[apply(locator: PositionLocator)]]
    * @see [[Fixed]]
    */
  final def apply(seqIdx: Int, inExpr: List[Int], expected: Formula): T = apply(Fixed(Position(seqIdx, inExpr), Some(expected)))
  final def apply(seqIdx: Int, inExpr: PosInExpr, expected: Formula): T = apply(seqIdx, inExpr.pos, expected)
  private[ls] final def apply(position: SeqPos): T = apply(Fixed(Position(position)))

  /**
   * Applied at a fixed position in (signed) sequent position `seqIdx` at subexpression `inExpr`.
    *
    * @param seqIdx The signed index in the sequent (strictly negative index for antecedent, strictly positive for succedent).
   * @param inExpr Where to apply inside the formula at index seqIdx interpreted as a [[PosInExpr]].
   * @return The tactic of type `T` that can be readily applied at the specified position to any given BelleExpr.
   * @note Convenience wrapper
   * @see [[PosInExpr]]
   * @see [[apply(position: Position)]]
   * @see [[Fixed]]
   */
  final def apply(seqIdx: Int, inExpr: List[Int] = Nil): T = apply(Fixed(Position(seqIdx, inExpr)))
  final def apply(seqIdx: Int, inExpr: PosInExpr): T = apply(Fixed(Position(seqIdx, inExpr.pos)))
  /**
    * Returns the tactic at the position identified by `locator`.
    *
    * @param locator The locator symbol at which to apply this AtPosition:
    *                'L (find left),
    *                'R (find right),
    *                '_ (find left/right appropriately for tactic),
    *                'Llast (at last position in antecedent), or
    *                'Rlast (at last position in succedent).
    * @note Convenience wrapper
    * @see [[edu.cmu.cs.ls.keymaerax.bellerophon.AtPosition]]
    * @see [[apply(locator: PositionLocator)]]
    */
  //@todo turn into properly type-checkable locator arguments without going crazy long.
  final def apply(locator: Symbol, inExpr: PosInExpr): T = locator match {
    case 'L => apply(FindL(0, None))
    case 'R => apply(FindR(0, None))
    case '_ => this match {
      case _: LeftTactic => apply(FindL(0, None))
      case _: RightTactic => apply(FindR(0, None))
      case _ => throw new IllFormedTacticApplicationException("Cannot determine whether this tactic is left/right. Please use 'L or 'R as appropriate.")
    }
    case 'Llast => apply(LastAnte(0, inExpr))
    case 'Rlast => apply(LastSucc(0, inExpr))
  }
  final def apply(locator: Symbol): T = apply(locator, PosInExpr.HereP)
  /**
    * Returns the tactic at the position identified by `locator`, ensuring that `locator` will yield the formula `expected` verbatim.
    *
    * @param locator The locator symbol at which to apply this AtPosition:
    *                'L (find left),
    *                'R (find right),
    *                '_ (find left/right appropriately for tactic),
    *                'Llast (at last position in antecedent), or
    *                'Rlast (at last position in succedent).
    * @param expected the formula expected at the position that `locator` identifies. Contract fails if that expectation is not met.
    * @note Convenience wrapper
    * @see [[edu.cmu.cs.ls.keymaerax.bellerophon.AtPosition]]
    * @see [[apply()]]
    */
  final def apply(locator: Symbol, expected: Expression): T = locator match {
    case 'L => apply(FindL(0, Some(expected)))
    case 'Llike => apply(FindL(0, Some(expected), exact=false))
    case 'R => apply(FindR(0, Some(expected)))
    case 'Rlike => apply(FindR(0, Some(expected), exact=false))
    case '_ => this match {
      case _: LeftTactic => apply(FindL(0, Some(expected)))
      case _: RightTactic => apply(FindR(0, Some(expected)))
      case _ => throw new IllFormedTacticApplicationException("Cannot determine whether this tactic is left/right. Please use 'L or 'R as appropriate.")
    }
    //@todo how to check expected formula?
    case 'Llast => logger.info("INFO: will not check expected for 'Llast yet"); apply(LastAnte(0))
    case 'Rlast => logger.info("INFO: will not check expected for 'Rlast yet"); apply(LastSucc(0))
  }

}

/** PositionTactics are tactics that can be [[AtPosition applied at positions]] giving ordinary tactics.
  *
  * @see [[AtPosition]] */
trait PositionalTactic extends BelleExpr with AtPosition[AppliedPositionTactic] {
  /** @note this should be called from within interpreters, but not by end-users */
  def computeResult(provable: ProvableSig, position: Position): ProvableSig
  final override def apply(locator: PositionLocator): AppliedPositionTactic = AppliedPositionTactic(this, locator)
}

/**
  * Tactics that can only be applied in the antecedent on the left.
  * @see [[LeftRule]]
  */
trait LeftTactic extends PositionalTactic {
  /** @note this should be called from within interpreters, but not by end-users */
  def computeResult(provable: ProvableSig, position: AntePosition): ProvableSig

  @throws[IllFormedTacticApplicationException]("if rule applied on the (incorrect) right side")
  final override def computeResult(provable: ProvableSig, position:Position): ProvableSig = position match {
    case p: AntePosition => computeResult(provable, p)
    case _ => throw new IllFormedTacticApplicationException("LeftTactics can only be applied at a left position not at " + position)
  }
}

/**
  * Tactics that can only be applied in the succedent on the right.
  * @see [[RightRule]]
  */
trait RightTactic extends PositionalTactic {
  /** @note this should be called from within interpreters, but not by end-users */
  def computeResult(provable: ProvableSig, position: SuccPosition): ProvableSig

  @throws[IllFormedTacticApplicationException]("if rule applied on the (incorrect) left side")
  final override def computeResult(provable: ProvableSig, position: Position): ProvableSig = position match {
    case p: SuccPosition => computeResult(provable, p)
    case _ => throw new IllFormedTacticApplicationException("RightTactics can only be applied at a right position not at " + position)
  }
}


/* Common base class for built-in tactics coming from the base layer of the tactic library directly manipulate core Provables. */
abstract case class BuiltInTactic(name: String) extends NamedBelleExpr {
  private[bellerophon] final def execute(provable: ProvableSig): ProvableSig = result(provable)
  private[keymaerax] def result(provable: ProvableSig): ProvableSig
}


/** Built-in position tactics such as assertAt */
abstract case class BuiltInPositionTactic(name: String) extends PositionalTactic with NamedBelleExpr

/** Built-in position tactics coming from the core that are to be applied on the left.
  * Unlike [[BuiltInLeftTactic]], wraps [[MatchError]] from the core in readable errors.
  * @see [[TacticInapplicableFailure]] */
abstract case class CoreLeftTactic(name: String) extends LeftTactic with NamedBelleExpr {
  @throws[TacticInapplicableFailure]("if formula has the wrong shape for this rule")
  final override def computeResult(provable: ProvableSig, position: AntePosition): ProvableSig =
    try {
      computeCoreResult(provable, position)
    } catch {
      case ex: MatchError => throw new TacticInapplicableFailure("Tactic " + name +
        " applied at " + position + " on a non-matching expression in " + provable.prettyString, ex)
    }

  def computeCoreResult(provable: ProvableSig, pos: AntePosition): ProvableSig
}

/** Built-in position tactics coming from the core that are to be applied on the right
  * Unlike [[BuiltInRightTactic]], wraps [[MatchError]] from the core in readable errors.
  * @see [[TacticInapplicableFailure]] */
abstract case class CoreRightTactic(name: String) extends RightTactic with NamedBelleExpr {
  @throws[TacticInapplicableFailure]("if formula has the wrong shape for this rule")
  final override def computeResult(provable: ProvableSig, position: SuccPosition): ProvableSig =
    try {
      computeCoreResult(provable, position)
    } catch {
      case ex: MatchError => throw new TacticInapplicableFailure("Tactic " + name +
        " applied at " + position + " on a non-matching expression in " + provable.prettyString, ex)
    }

  def computeCoreResult(provable: ProvableSig, pos: SuccPosition) : ProvableSig
}

/** Built-in position tactics that are to be applied on the left */
abstract case class BuiltInLeftTactic(name: String) extends LeftTactic with NamedBelleExpr

/** Built-in position tactics that are to be applied on the right */
abstract case class BuiltInRightTactic(name: String) extends RightTactic with NamedBelleExpr

@deprecated
abstract case class DependentTwoPositionTactic(name: String) extends NamedBelleExpr {
  override def prettyString: String = s"UnappliedTwoPositionTactic of name $name" //@todo

  def computeExpr(p1: Position, p2: Position): DependentTactic

  def apply(p1: Position, p2: Position) = AppliedDependentTwoPositionTactic(this, p1, p2)
}
@deprecated
case class AppliedDependentTwoPositionTactic(t: DependentTwoPositionTactic, p1: Position, p2: Position) extends BelleExpr {
  /** pretty-printed form of this Bellerophon tactic expression */
  override def prettyString: String = t.prettyString + "(" + p1 + "," + p2 + ")"
}

/**
  * Stores the position tactic and position at which the tactic was applied.
  * Useful for storing execution traces.
  */
case class AppliedPositionTactic(positionTactic: PositionalTactic, locator: PositionLocator) extends BelleExpr {
  import edu.cmu.cs.ls.keymaerax.infrastruct.Augmentors._
  final def computeResult(provable: ProvableSig) : ProvableSig = try { locator match {
      //@note interprets PositionLocator
      case Fixed(pos, shape, exact) => shape match {
        case Some(f: Formula) =>
          require(provable.subgoals.size == 1, "Locator 'fixed with shape' applies only to provables with exactly 1 subgoal since otherwise ill-defined")
          //@note (implicit .apply needed to ensure subposition to pos.inExpr
          if (( exact && provable.subgoals.head.sub(pos).contains(f)) ||
              (!exact && UnificationMatch.unifiable(f, provable.subgoals.head.sub(pos).get).isDefined)) {
            positionTactic.computeResult(provable, pos)
          } else {
            throw new IllFormedTacticApplicationException("Formula " + provable.subgoals.head.sub(pos).getOrElse("") + " at position " + pos +
              " is not of expected shape " + f + " in sequent \n" + provable.subgoals.head.prettyString)
          }
        case None => positionTactic.computeResult(provable, pos)
      }
      case l@Find(_, _, start, _) =>
        require(start.isTopLevel, "Start position must be top-level in sequent")
        tryAllAfter(provable, l, new TacticInapplicableFailure("Position tactic " + prettyString +
          " is not applicable anywhere in " + (if (start.isAnte) "antecedent" else "succedent") + " of\n" + provable.prettyString))
      case LastAnte(goal, sub) => positionTactic.computeResult(provable, AntePosition.base0(provable.subgoals(goal).ante.size-1, sub))
      case LastSucc(goal, sub) => positionTactic.computeResult(provable, SuccPosition.base0(provable.subgoals(goal).succ.size-1, sub))
    }
  } catch {
    case be: BelleThrowable => throw be
    case ex: IndexOutOfBoundsException => throw new IllFormedTacticApplicationException(prettyString +
      ": applied at position " + locator.prettyString +
      " may point outside the positions of the goal " + provable.underlyingProvable.prettyString, ex)
  }

  /** Recursively tries the position tactic at positions at or after the locator's start in the specified provable. */
  @tailrec
  private def tryAllAfter(provable: ProvableSig, locator: Find, cause: => BelleThrowable): ProvableSig = {
    if (provable.subgoals.isEmpty) throw new TacticInapplicableFailure(s"Dependent position tactic $prettyString is not applicable at ${locator.start.prettyString} since provable has no subgoals")
    if (locator.start.isIndexDefined(provable.subgoals(locator.goal))) {
      @tailrec
      def toPos(locator: Find): Option[Position] = {
        if (locator.start.isIndexDefined(provable.subgoals(locator.goal))) {
          locator.toPosition(provable) match {
            case Some(pos) =>
              provable.subgoals(locator.goal).sub(pos) match {
                case Some(expr) if TacticIndex.default.isApplicable(expr, this) => Some(pos)
                case _ => toPos(Find(locator.goal, locator.shape, pos.topLevel.advanceIndex(1), locator.exact))
              }
            case None => None
          }
        } else {
          None
        }
      }
      toPos(locator) match {
        case Some(pos) =>
          try {
            positionTactic.computeResult(provable, pos)
          } catch {
            case _: BelleProofSearchControl =>
              // trial-and-error fallback for default case in TacticIndex.isApplicable
              tryAllAfter(provable, locator.copy(start = locator.start.advanceIndex(1)), cause)
          }
        case _ => throw cause
      }
    } else throw cause
  }

  override def prettyString: String = positionTactic.prettyString + "(" + locator.prettyString + ")"
}

abstract case class BuiltInTwoPositionTactic(name: String) extends NamedBelleExpr {
  /** @note this should be called from within interpreters, but not by end users. */
  def computeResult(provable : ProvableSig, posOne: Position, posTwo: Position) : ProvableSig

  /** Returns an explicit representation of the application of this tactic to the provided positions. */
  final def apply(posOne: Position, posTwo: Position): AppliedBuiltinTwoPositionTactic = AppliedBuiltinTwoPositionTactic(this, posOne, posTwo)
  /** Returns an explicit representation of the application of this tactic to the provided positions.
    *
    * @note Convenience wrapper
    */
  final def apply(posOne: Int, posTwo: Int): AppliedBuiltinTwoPositionTactic = apply(Position(posOne), Position(posTwo))
}

/** Motivation is similar to [[AppliedPositionTactic]], but for [[BuiltInTwoPositionTactic]] */
case class AppliedBuiltinTwoPositionTactic(positionTactic: BuiltInTwoPositionTactic, posOne: Position, posTwo: Position) extends BelleExpr {
  final def computeResult(provable: ProvableSig) : ProvableSig = positionTactic.computeResult(provable, posOne, posTwo)

  override def prettyString: String = positionTactic.prettyString + "(" + posOne.prettyString + "," + posTwo.prettyString + ")"
}

/**
 * Dependent tactics compute a tactic to apply based on their input.
 * These tactics are probably not necessary very often, but are useful for idiomatic shortcuts.
 * See e.g., AtSubgoal.
  *
  * @note similar to the ConstructionTactics in the old framework, except they should not be necessary
 *       nearly as often because BuiltIns have direct access to a Provable.
 * @param name The name of the tactic.
 * @todo is there a short lambda abstraction notation as syntactic sugar?
 */
abstract case class DependentTactic(name: String) extends NamedBelleExpr {
  /** Creates a tactic by inspecting the `provable`. */
  def computeExpr(provable: ProvableSig): BelleExpr = throw new NotImplementedError
  /** Creates a tactic by inspecting the `provable` and definitions `defs` of unexpanded symbols in `provable`.
    * Default: forwards to [[computeExpr]](ProvableSig). */
  def computeExpr(provable: ProvableSig, labels: Option[List[BelleLabel]], defs: Declaration): BelleExpr = computeExpr(provable)
  def computeExpr(e: BelleValue with BelleThrowable): BelleExpr = throw e
  /** Generic computeExpr, forwards to [[computeExpr]](Provable) and [[computeExpr]](BelleThrowable). */
  final def computeExpr(v: BelleValue): BelleExpr = v match {
    case BelleProvable(provable, labels, defs) => computeExpr(provable, labels, defs)
    case e: BelleThrowable => computeExpr(e)
  }
}
abstract class SingleGoalDependentTactic(override val name: String) extends DependentTactic(name) {
  def computeExpr(sequent: Sequent): BelleExpr = throw new NotImplementedError
  def computeExpr(sequent: Sequent, defs: Declaration): BelleExpr = computeExpr(sequent)

  /** @inheritdoc */
  final override def computeExpr(provable: ProvableSig): BelleExpr = throw new NotImplementedError("Use computeExpr(ProvableSig, Declaration) instead")
  /** @inheritdoc */
  final override def computeExpr(provable: ProvableSig, labels: Option[List[BelleLabel]], defs: Declaration): BelleExpr = {
    require(provable.subgoals.size <= 1, "1 subgoal expected, but got " + provable.subgoals.size + "\n" + provable.prettyString)
    if (provable.subgoals.size == 1) computeExpr(provable.subgoals.head, defs)
    else DebuggingTactics.done("Goal is proved, skipped tactic " + name)
  }
}

/** DependentPositionTactics are tactics that can be [[AtPosition applied at positions]] giving dependent tactics.
  *
  * @see [[AtPosition]] */
abstract case class DependentPositionTactic(name: String) extends NamedBelleExpr with AtPosition[DependentTactic] {
  override def apply(locator: PositionLocator): AppliedDependentPositionTactic = new AppliedDependentPositionTactic(this, locator)
  override def prettyString: String = name
  /** Create the actual tactic to be applied at position pos */
  def factory(pos: Position): DependentTactic
}
abstract case class InputTactic(name: String, inputs: Seq[Any]) extends BelleExpr with NamedBelleExpr {
  def computeExpr(): BelleExpr

  override def prettyString: String =
    s"$name${BelleExpr.prettyArgs(inputs)}"

  override def equals(other: Any): Boolean = other match {
    case o: InputTactic => name == o.name && inputs == o.inputs
    case _ => false
  }
}
abstract class StringInputTactic(override val name: String, val inputs: Seq[String]) extends BuiltInTactic(name) {
  override def prettyString: String =
    s"$name(${inputs.map(input => "\"" + input.flatMap({case '"' => "\"" case c => c.toString}) + "\"").mkString(",")})"

  override def equals(other: Any): Boolean = other match {
    case o: StringInputTactic => name == o.name && inputs == o.inputs
    case _ => false
  }
}

abstract class DependentPositionWithAppliedInputTactic(private val n: String, val inputs: Seq[Any]) extends DependentPositionTactic(n) {
  override def apply(locator: PositionLocator): AppliedDependentPositionTacticWithAppliedInput = new AppliedDependentPositionTacticWithAppliedInput(this, locator)
  //@note non-serializable pretty-string, only applied tactic is serializable. @see AppliedDependendPositionTacticWithAppliedInput
  override def prettyString: String = super.prettyString + BelleExpr.prettyArgs(inputs)

  override def equals(other: Any): Boolean = other match {
    case o: DependentPositionWithAppliedInputTactic => o.n == n && o.inputs == inputs
    case o: DependentPositionTactic => inputs.isEmpty && o.name == n
    case _ => false
  }
}
class AppliedDependentPositionTacticWithAppliedInput(override val pt: DependentPositionWithAppliedInputTactic, locator: PositionLocator) extends AppliedDependentPositionTactic(pt, locator) {
  override def prettyString: String =
    if (pt.inputs.nonEmpty) {
      val each = BelleExpr.persistable(pt.inputs).flatMap(BelleExpr.printOne(_, pt.inputs.size <= 1))
      s"${pt.name}(${each.mkString(", ")}, ${locator.prettyString})"
    } else pt.name + "(" + locator.prettyString + ")"

  override def equals(other: Any): Boolean = other match {
    case o: AppliedDependentPositionTactic => o.pt == pt && o.locator == locator
    case _ => false
  }
}
class AppliedDependentPositionTactic(val pt: DependentPositionTactic, val locator: PositionLocator) extends DependentTactic(pt.name) {
  import edu.cmu.cs.ls.keymaerax.infrastruct.Augmentors._
  override def prettyString: String = pt.name + "(" + locator.prettyString + ")"
  final override def computeExpr(provable: ProvableSig, labels: Option[List[BelleLabel]], defs: Declaration): BelleExpr =
  /*final override def computeExpr(v: BelleValue): BelleExpr =*/ try {
    locator match {
      //@note interprets PositionLocator
      case Fixed(pos, shape, exact) => shape match {
        case Some(f) =>
          require(provable.subgoals.size == 1, "Locator 'fixed with shape' applies only to provables with exactly 1 subgoal")
          //@note (implicit .apply needed to ensure subposition to pos.inExpr
          if ((exact && provable.subgoals.head.sub(pos).contains(f)) ||
            (!exact && UnificationMatch.unifiable(f, provable.subgoals.head.sub(pos).get).isDefined)) {
            pt.factory(pos).computeExpr(BelleProvable(provable, labels, defs))
          } else {
            throw new TacticInapplicableFailure("Formula " + provable.subgoals.head.sub(pos) + " at position " + pos +
              " is not of expected shape " + f + " in sequent \n" + provable.subgoals.head.prettyString)
          }
        case None => pt.factory(pos).computeExpr(BelleProvable(provable, labels, defs))
      }
      case l@Find(_, _, start, _) =>
        tryAllAfter(l, new TacticInapplicableFailure("Position tactic " + prettyString +
          " is not applicable anywhere in " + (if (start.isAnte) "antecedent" else "succedent") + " of\n" + provable.prettyString))
      case LastAnte(goal, sub) => pt.factory(AntePosition.base0(provable.subgoals(goal).ante.size - 1, sub))
      case LastSucc(goal, sub) => pt.factory(SuccPosition.base0(provable.subgoals(goal).succ.size - 1, sub))
    }
  } catch {
    //note the following exceptions are likely caused by wrong positioning
    case be: BelleCriticalException => locator match {
      case _: Find => throw be
      case Fixed(pos, _, _) =>
        if (provable.subgoals.size == 1) {
          def printParents(p: Position): String =
            if (p.isTopLevel) {
              provable.subgoals.head(p.top).prettyString + " at " + p.prettyString
            } else {
              (provable.subgoals.head.sub(p) match {
                case Some(e) => e.prettyString + " at " + p.prettyString
                case _ => "(nothing) at " + p.prettyString
              }) + "\n" + printParents(p.topLevel ++ PosInExpr(p.inExpr.pos.dropRight(1)))
            }
          def printWithParents(p: Position): String =
            if (pos.isIndexDefined(provable.subgoals.head)) {
              provable.subgoals.head.sub(p) match {
                case Some(e) => e.prettyString
                case _ => printParents(p)
              }
            } else {
              "position " + p.prettyString + " outside sequent: expected -1...-" + provable.subgoals.head.ante.size +
                " or 1..." + provable.subgoals.head.succ.size
            }
          throw be.inContext(this,
            s"""Tactic $prettyString is not applicable for
              |    ${printWithParents(pos)}
              |at position ${locator.prettyString}
              |because ${be.getMessage}""".stripMargin)
        } else throw be
    }
    case ex: IndexOutOfBoundsException => throw new IllFormedTacticApplicationException(prettyString +
      ": applied at position " + locator.prettyString +
      " may point outside the positions of the goal " + provable.prettyString, ex)
  }

  /** Recursively tries the position tactic at positions at or after pos in the specified provable. */
  private def tryAllAfter(locator: Find, cause: => BelleThrowable): DependentTactic = new DependentTactic(name) {
    /** @inheritdoc */
    final override def computeExpr(provable: ProvableSig, labels: Option[List[BelleLabel]], defs: Declaration): BelleExpr = {
      if (provable.subgoals.isEmpty) throw new TacticInapplicableFailure(s"Dependent position tactic $prettyString is not applicable at ${locator.start.prettyString} since provable has no subgoals")
      if (locator.start.isIndexDefined(provable.subgoals(locator.goal))) {
        @tailrec
        def toPos(locator: Find): Option[Position] = {
          if (locator.start.isIndexDefined(provable.subgoals(locator.goal))) {
            locator.toPosition(provable) match {
              case Some(pos) =>
                provable.subgoals(locator.goal).sub(pos) match {
                  case Some(expr) if TacticIndex.default.isApplicable(expr, this) => Some(pos)
                  case _ => toPos(Find(locator.goal, locator.shape, pos.topLevel.advanceIndex(1), locator.exact))
                }
              case None => None
            }
          } else {
            None
          }
        }
        toPos(locator) match {
          case Some(pos) => pt.factory(pos) | tryAllAfter(locator.copy(start = pos.topLevel.advanceIndex(1)), cause)
          case _ => throw cause
        }
      } else if (cause == null) {
        throw new TacticInapplicableFailure(s"Dependent position tactic $prettyString is not applicable at ${locator.start.prettyString} in ${provable.subgoals(locator.goal).prettyString}")
      } else throw cause
    }

    /** @inheritdoc */
    final override def computeExpr(e: BelleValue with BelleThrowable): BelleExpr =
      pt.factory(locator.start).computeExpr(e) | tryAllAfter(locator.copy(start = locator.start.advanceIndex(1)), cause)
  }

  override def equals(other: Any): Boolean = other match {
    case o: AppliedDependentPositionTactic => o.pt == pt && o.locator == locator
    case _ => false
  }
}

/** A partial tactic is allowed to leave its subgoals around as unproved */
@deprecated("Replace with something else -- either assertProved or some sort of branch indicator?", "4.2")
case class PartialTactic(child: BelleExpr, label: Option[BelleLabel] = None) extends BelleExpr {
  override def prettyString: String = label match {
    case Some(theLabel) => s"partial(${child.prettyString})@(${theLabel.prettyString})"
    case None => s"partial(${child.prettyString})"
  }
}

// advanced combinators

/**
  * OnAll(e)(BelleProvable(p)) == <(e, ..., e) does the same tactic on all branches
  * where e occurs the appropriate number of times, which is `p.subgoals.length` times.
  *
  * @todo eisegesis
  */
case class OnAll(e: BelleExpr) extends BelleExpr { override def prettyString: String = "doall(" + e.prettyString + ")" }

/**
  * ChooseSome(options, e)(pr) proves `e(o)(pr)` after choosing some option `o` from `options`
  * whose proof with tactic `e` succeeds after supplying argument `o` to `e`.
  * It's usually one of the first options `o` for which `e(o)(pr)` does not fail.
  * Fails if no choice from `options` made `e(o)(pr)` succeed.
  *
  * @param options The (lazy) iterator or stream from which subsequent options `o` will be tried.
  * @param e The tactic generator `e` that will be tried with input `o` on the Provable subsequently
  *          for each of the options `o` in `options` until one is found for which `e(o)` does not fail.
  * @author Andre Platzer
  * @see [[EitherTactic]]
  */
case class ChooseSome[A](options: () => Iterator[A], e: A => BelleExpr) extends BelleExpr { override def prettyString: String = "dosome(" + e + ")" }


/**
  * Let(abbr, value, inner) alias `let abbr=value in inner` abbreviates `value` by `abbr` in the
  * provable and proceeds with an internal proof by tactic `inner`, resuming to the outer proof by a
  * uniform substitution of `value` for `abbr` of the resulting provable.
  *
  * @see [[ProvableSig.apply(USubst)]]
  * @todo generalize inner to also AtPosition[E]
  */
case class Let(abbr: Expression, value: Expression, inner: BelleExpr) extends BelleExpr {
  require(abbr.kind == value.kind, "Abbreviation and value must be of same kind, but got abbr.kind=" + abbr.kind + " and value.kind=" + value.kind)
  override def prettyString: String = "let(" + abbr + "=" + value + " in " + inner + ")"
}

/**
  * LetInspect(abbr, instantiator, inner) alias `let abbr := inspect instantiator in inner`
  * postpones the choice for the definition of `abbr` until tactic `inner` finished on the Provable,
  * and asks `instantiator` to choose a value for `abbr` based on that Provable at the end of `inner`.
  * Resumes  to the outer proof by a uniform substitution of `instantiator(result)` for `abbr` of the resulting provable.
  *
  * @see [[ProvableSig.apply(USubst)]]
  * @todo generalize inner to also AtPosition[E]
  * @note abbr should be fresh in the Provable
  */
case class LetInspect(abbr: Expression, instantiator: ProvableSig => Expression, inner: BelleExpr) extends BelleExpr {
  override def prettyString: String = "let(" + abbr + ":= inspect " + instantiator + " in " + inner + ")"
}

/**
  * SearchAndRescue(abbr, common, instantiator, continuation)
  * alias `search abbr := after common among instantiator in continuation`
  * postpones the choice for the definition of `abbr` until tactic `common` finished on the Provable,
  * but then searches for the definition of `abbr` by trying to run `continuation` from the outcome of `common`
  * until `continuation` is successful.
  * Each time it asks `instantiator` to choose a value for `abbr` based on the same Provable at the end of `common`
  * in addition to the present ProverException obtained after the current attempt of running `continuation` with the last choice for `abbr`.
  * Resumes to the outer proof by a uniform substitution of instantiator(result)` for `abbr` of the resulting provable
  * which corresponds to having run `USubst(abbr,inst){ common } ; continuation`.
  * Thus, the logical effect is identical to directly running
  * `USubst(abbr,inst){ common } ; continuation`
  * but the operational effect differs by the above search to find the instantiation `inst` in the first place.
  *
  * @see [[ProvableSig.apply(USubst)]]
  * @param abbr the abbreviation to instantie, which should be fresh in the Provable
  * @see Andre Platzer. [[https://doi.org/10.1007/s10817-016-9385-1 A complete uniform substitution calculus for differential dynamic logic]]. Journal of Automated Reasoning, 59(2), pp. 219-266, 2017.
  *      Example 32.
  * @see [[NoProverException]]
  */
case class SearchAndRescueAgain(abbr: scala.collection.immutable.Seq[Expression],
                                common: BelleExpr, instantiator: (ProvableSig,ProverException) => scala.collection.immutable.Seq[Expression],
                                continuation: BelleExpr) extends BelleExpr {
  override def prettyString: String = "searchAndRescueAgain(" + abbr + ":= after " + common + " among " + instantiator + " in " + continuation + ")"
}


/** Defines a tactic for later execution. */
case class DefTactic(name: String, t: BelleExpr) extends BelleExpr {
  override def prettyString: String = s"tactic $name as (${t.prettyString})"
}

/** Applies the tactic definition `t`. */
case class ApplyDefTactic(t: DefTactic) extends BelleExpr {
  override def prettyString: String = t.name
}

object Expand {
  def apply(name: NamedSymbol, s: SubstitutionPair): Expand = Expand(name, Some(s))
}

/** Expands symbol `name` per uniform substitution `s`.
  * @see [[USubstOne]] */
case class Expand(name: NamedSymbol, s: Option[SubstitutionPair]) extends BelleExpr {
  //@note serialize `s` for database since required in the proof tree when assembling provables
  override def prettyString: String = s"""expand "${name.prettyString}""""
}
/** Expands all definitions from the model provided in topologically sorted `defs`. Expands all definitions known
  * to the interpreter when `defs` is empty.
  * @see [[USubstOne]] */
case class ExpandAll(defs: List[SubstitutionPair]) extends BelleExpr {
  //@note serialize `defs` for database since required in the proof tree when assembling provables
  override def prettyString: String = "expandAllDefs"
}

/**
 * Bellerophon expressions that are values, so should not be evaluated any further since irreducible.
 */
trait BelleValue {
  def prettyString: String = toString
}

object BelleProvable {
  def plain(p: ProvableSig): BelleProvable = BelleProvable(p, None, Declaration(Map.empty))
  def labeled(p: ProvableSig, label: Option[List[BelleLabel]]): BelleProvable = BelleProvable(p, label, Declaration(Map.empty))
}

/** A Provable during a Bellerophon interpreter run, readily paired with an optional list of BelleLabels */
case class BelleProvable(p: ProvableSig, label: Option[List[BelleLabel]], defs: Declaration) extends BelleExpr with BelleValue {
  if (label.nonEmpty) insist(label.get.length == p.subgoals.length, s"Length of label set (${label.get.length}) should equal number of remaining subgoals (${p.subgoals.length}")
  override def toString: String = p.prettyString
  override def prettyString: String = p.prettyString
}

/** A Provable that was produced with a delayed substitution `subst`. */
<<<<<<< HEAD
class BelleDelayedSubstProvable(override val p: ProvableSig, override val label: Option[List[BelleLabel]], override val defs: Declaration, val subst: USubst)
  extends BelleProvable(p, label, defs) {
=======
class BelleDelayedSubstProvable(override val p: ProvableSig,
                                override val label: Option[List[BelleLabel]],
                                val subst: USubst,
                                val parent: Option[(ProvableSig, Int)]) extends BelleProvable(p, label) {
  assert(parent.isEmpty || parent.get._2 < parent.get._1.subgoals.size, "Subgoal index points outside provable: " + parent.get._1.subgoals)
>>>>>>> 3610058f
  override def toString: String = "Delayed substitution\n" + p.prettyString + "\nby\n" + subst.toString
  override def prettyString: String = "Delayed substitution\n" + p.prettyString + "\nby\n" + subst.toString
}

/** Internal: To communicate proof IDs of subproofs opened in the spoon-feeding interpreter in Let between requests.
  * NOT TO BE USED FOR ANYTHING ELSE */
case class BelleSubProof(id: Int) extends BelleValue


////////////////////////////////////////////////////////////////////////////////////////////////////
// Bellerophon Labeling
////////////////////////////////////////////////////////////////////////////////////////////////////

/** Assign the given label `label` to the present BelleProvable. */
case class LabelBranch(label: BelleLabel) extends BelleExpr with NoOpTactic { override def prettyString: String = "label(\"" + label.prettyString + "\")" }

//abstract class LabelledGoalsDependentTactic(override val name: String) extends DependentTactic(name) with Logging {
//  def computeExpr(provable: ProvableSig, labels: List[BelleLabel]): BelleExpr = throw new NotImplementedError
//  /** Generic computeExpr; prefer overriding computeExpr(Provable) and computeExpr(BelleThrowable) */
//  override def computeExpr(v : BelleValue): BelleExpr = v match {
//    case BelleProvable(provable, Some(labels), _) => computeExpr(provable, labels)
//    case BelleProvable(provable, None, _) => computeExpr(provable)
//    case e: BelleThrowable => super.computeExpr(e)
//  }
//}

////////////////////////////////////////////////////////////////////////////////////////////////////
// Bellerophon Labels
////////////////////////////////////////////////////////////////////////////////////////////////////

/**
  * Bellerophon labels for proof branches.
  * @see [[edu.cmu.cs.ls.keymaerax.btactics.TactixLibrary.label()]]
  * @see [[edu.cmu.cs.ls.keymaerax.btactics.Idioms.<()]]
  * @see [[edu.cmu.cs.ls.keymaerax.btactics.BelleLabels]]
  */
trait BelleLabel {
  /** The label. */
  val label: String
  /** The label pretty string. */
  def prettyString: String
  /** All sublabels from root label to leave label. */
  def components: List[BelleLabel]
  /** Appends a label to the end of this label. */
  def append(l: BelleLabel): BelleLabel
  /** Returns true if `l` is a suffix of this label (ignoring top- vs.sub-label differences), false otherwise. */
  def endsWith(l: BelleLabel): Boolean = components.map(_.label).endsWith(l.components.map(_.label))
}
object BelleLabel {
  val LABEL_SEPARATOR: String = "::"
  val LABEL_DELIMITER: String = "//"

  def fromString(s: String): List[BelleLabel] = {
    s.split(LABEL_SEPARATOR).map(topLabel => {
      val labels = topLabel.split(LABEL_DELIMITER)
      val parent = BelleTopLevelLabel(labels.head)
      labels.tail.foldLeft[BelleLabel](parent)({ case (p, label) => BelleSubLabel(p, label) })
    }).toList
  }

  def toPrettyString(labels: List[BelleLabel]): String = labels.map(_.prettyString).mkString(LABEL_SEPARATOR)
}
/** A top-level label for a BelleProvable */
case class BelleTopLevelLabel(label: String) extends BelleLabel {
  require(!label.contains(BelleLabel.LABEL_DELIMITER), s"Label should not contain the sublabel delimiter ${BelleLabel.LABEL_DELIMITER}")
  require(!label.contains(BelleLabel.LABEL_SEPARATOR), s"Label should not contain the label separator ${BelleLabel.LABEL_SEPARATOR}")
  override def prettyString: String = label
  override def components: List[BelleLabel] = this :: Nil
  override def append(l: BelleLabel): BelleLabel = l match {
    case tl: BelleTopLevelLabel => BelleSubLabel(this, tl.label)
    case sl: BelleSubLabel => BelleSubLabel(this.append(sl.parent), sl.label)
    case BelleStartTxLabel | BelleRollbackTxLabel => BelleLabelTx(this, None)
  }
}
/** Label transaction with rollback point `r` and collected labels `c` since rollback point. */
case class BelleLabelTx(r: BelleLabel, c: Option[BelleLabel], label: String = "") extends BelleLabel {
  override def prettyString: String = r.prettyString
  override def components: List[BelleLabel] = this +: r.components
  override def append(l: BelleLabel): BelleLabel = l match {
    case tl: BelleTopLevelLabel => copy(c = Some(c.map(_.append(tl)).getOrElse(tl)))
    case sl: BelleSubLabel => copy(c = Some(c.map(_.append(sl)).getOrElse(sl)))
    case BelleStartTxLabel => BelleLabelTx(this, None)
    case BelleRollbackTxLabel => BelleLabelTx(r, None)
    case BelleCommitTxLabel => r match {
      case BelleStartTxLabel => c.getOrElse(throw new IllegalArgumentException("Unable to commit empty label transaction"))
      case _ => c.map(r.append).getOrElse(r)
    }
    // shorthand for label(rollback) & label(l) & label(commit)
    case BelleLabelTx(BelleSubLabel(BelleRollbackTxLabel, l), None, _) => copy(c = Some(BelleTopLevelLabel(l))).append(BelleCommitTxLabel)
  }
}
/** Rollback a label transaction. */
object BelleRollbackTxLabel extends BelleLabel {
  override val label = ""
  override def prettyString: String = label
  override def components: List[BelleLabel] = this :: Nil
  override def append(l: BelleLabel): BelleLabel = l
}
/** Commits a label transaction. */
object BelleCommitTxLabel extends BelleLabel {
  override val label = ""
  override def prettyString: String = label
  override def components: List[BelleLabel] = this :: Nil
  override def append(l: BelleLabel): BelleLabel = l
}
object BelleStartTxLabel extends BelleLabel {
  override val label = ""
  override def prettyString: String = label
  override def components: List[BelleLabel] = this :: Nil
  override def append(l: BelleLabel): BelleLabel = l
}
/** A sublabel for a BelleProvable */
case class BelleSubLabel(parent: BelleLabel, label: String)  extends BelleLabel {
  require(!label.contains(BelleLabel.LABEL_DELIMITER), s"Label should not contain the sublabel delimiter ${BelleLabel.LABEL_DELIMITER}")
  require(!label.contains(BelleLabel.LABEL_SEPARATOR), s"Label should not contain the label separator ${BelleLabel.LABEL_SEPARATOR}")
  override def prettyString: String = parent.prettyString + BelleLabel.LABEL_DELIMITER + label
  override def components: List[BelleLabel] = parent.components :+ this
  override def append(l: BelleLabel): BelleLabel = l match {
    case tl: BelleTopLevelLabel => BelleSubLabel(this, tl.label)
    case sl: BelleSubLabel => BelleSubLabel(parent.append(sl.parent), sl.label)
    case BelleStartTxLabel | BelleRollbackTxLabel => BelleLabelTx(this, None)
  }
}

////////////////////////////////////////////////////////////////////////////////////////////////////
// Bellerophon Types
////////////////////////////////////////////////////////////////////////////////////////////////////

/** @todo eisegesis -- simple types */
@deprecated("remove")
trait BelleType
@deprecated("remove")
case class TheType() extends BelleType
/** @todo Added because SequentTypes are needed for unification tactics. */
@deprecated("remove")
case class SequentType(s : Sequent) extends BelleType
<|MERGE_RESOLUTION|>--- conflicted
+++ resolved
@@ -895,16 +895,12 @@
 }
 
 /** A Provable that was produced with a delayed substitution `subst`. */
-<<<<<<< HEAD
-class BelleDelayedSubstProvable(override val p: ProvableSig, override val label: Option[List[BelleLabel]], override val defs: Declaration, val subst: USubst)
-  extends BelleProvable(p, label, defs) {
-=======
 class BelleDelayedSubstProvable(override val p: ProvableSig,
                                 override val label: Option[List[BelleLabel]],
+                                override val defs: Declaration,
                                 val subst: USubst,
-                                val parent: Option[(ProvableSig, Int)]) extends BelleProvable(p, label) {
+                                val parent: Option[(ProvableSig, Int)]) extends BelleProvable(p, label, defs) {
   assert(parent.isEmpty || parent.get._2 < parent.get._1.subgoals.size, "Subgoal index points outside provable: " + parent.get._1.subgoals)
->>>>>>> 3610058f
   override def toString: String = "Delayed substitution\n" + p.prettyString + "\nby\n" + subst.toString
   override def prettyString: String = "Delayed substitution\n" + p.prettyString + "\nby\n" + subst.toString
 }
