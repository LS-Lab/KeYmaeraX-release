/**
 * Copyright (c) Carnegie Mellon University.
 * See LICENSE.txt for the conditions of this license.
 */
package edu.cmu.cs.ls.keymaerax.btactics

import edu.cmu.cs.ls.keymaerax.core._
import edu.cmu.cs.ls.keymaerax.bellerophon.{BelleThrowable, TacticInapplicableFailure}
import edu.cmu.cs.ls.keymaerax.infrastruct.{AntePosition, PosInExpr}
import edu.cmu.cs.ls.keymaerax.infrastruct.ExpressionTraversal.{ExpressionTraversalFunction, StopTraversal}
import edu.cmu.cs.ls.keymaerax.infrastruct.{AntePosition, ExpressionTraversal, PosInExpr, Position}

object TacticHelper {

  /** Returns a fresh index for `name` in formula `f`. */
  def freshIndexInFormula(name: String, f: Formula): Option[Int] = {
    var maxIdx: Option[Int] = None

    def max(n: NamedSymbol, max: Option[Int]): Option[Int] = {
      if (n.name == name) maxIdx match {
        case Some(i) => Some(Math.max(maxIdx.getOrElse(-1), n.index.getOrElse(-1)))
        case None => Some(n.index.getOrElse(-1))
      }
      else max
    }

    ExpressionTraversal.traverse(new ExpressionTraversalFunction {
      override def preF(p: PosInExpr, e: Formula): Either[Option[StopTraversal], Formula] = {
        maxIdx = e match {
          case PredOf(fn, _)          => max(fn, maxIdx)
          case PredicationalOf(fn, _) => max(fn, maxIdx)
          case p: UnitPredicational   => max(p, maxIdx)
          case d@DotFormula           => max(d, maxIdx)
          case _ => maxIdx
        }
        Left(None)
      }
      override def preT(p: PosInExpr, e: Term): Either[Option[StopTraversal], Term] = {
        maxIdx = e match {
          case v: Variable       => max(v, maxIdx)
          case FuncOf(fn, _)     => max(fn, maxIdx)
          case d: DotTerm        => max(d, maxIdx)
          case f: UnitFunctional => max(f, maxIdx)
          case _ => maxIdx
        }
        Left(None)
      }
      override def preP(p: PosInExpr, e: Program): Either[Option[StopTraversal], Program] = {
        maxIdx = e match {
          case c: ProgramConst             => max(c, maxIdx)
          case c: SystemConst              => max(c, maxIdx)
          case c: DifferentialProgramConst => max(c, maxIdx)
          case _ => maxIdx
        }
        Left(None)
      }
    }, f)

    maxIdx.map(_ + 1)
  }

  /** Returns the symbols in `f`. */
  @deprecated("Use StaticSemantics.symbols instead")
  def symbols(f: Formula): Set[NamedSymbol] = StaticSemantics.symbols(f)

  /** Returns the symbols in sequent `s`. */
  @deprecated("Use StaticSemantics.symbols instead")
  def names(s: Sequent): Set[NamedSymbol] = StaticSemantics.symbols(s)

  /** Returns a fresh index for `name` in sequent `s`. */
  def freshIndexInSequent(name: String, s: Sequent): Option[Int] =
    if (s.ante.isEmpty && s.succ.isEmpty) None
    // optimization with fold seems to not makes any difference, not even on huge sequents
    else (s.ante ++ s.succ).map(freshIndexInFormula(name, _)).max

  /** Returns a named symbol with `t.name` and fresh index provided by `freshIndex`.  */
  def freshNamedSymbol[T <: NamedSymbol](t: T, freshIndex: String => Option[Int]): T =
    freshIndex(t.name) match {
      case Some(i) => t match {
        case BaseVariable(vName, _, vSort) => Variable(vName, Some(i), vSort).asInstanceOf[T]
<<<<<<< HEAD
        case Function(fName, _, fDomain, fSort, None) => Function(fName, Some(i), fDomain, fSort).asInstanceOf[T]
=======
        case DifferentialSymbol(v) => DifferentialSymbol(Variable(v.name, Some(i), v.sort)).asInstanceOf[T]
        case Function(fName, _, fDomain, fSort, false) => Function(fName, Some(i), fDomain, fSort).asInstanceOf[T]
>>>>>>> f76a2198
        case DotTerm(s, _) => DotTerm(s, Some(i)).asInstanceOf[T]
        case _ => throw new IllegalArgumentException("Cannot obtain fresh symbol, since " + t.getClass + " does not have index")
      }
      case None => t
    }
  /** Returns a named symbol with name `t.name` and fresh index in formula `f`. */
  def freshNamedSymbol[T <: NamedSymbol](t: T, f: Formula): T = freshNamedSymbol(t, freshIndexInFormula(_, f))
  /** Returns a named symbol with name `t.name` and fresh index in sequent `s`. */
  def freshNamedSymbol[T <: NamedSymbol](t: T, s: Sequent): T = freshNamedSymbol(t, freshIndexInSequent(_, s))

  /** Returns a list of formulas that are constants so should get as invariants for free by [[HilbertCalculus.V]]. */
  def propertiesOfConstants(s: Sequent, pos: SeqPos) : List[Formula] = {
    val constants : Set[Variable] = invariantSymbols(s, pos)
    s.ante.filter(f => (StaticSemantics.freeVars(f) -- constants).isEmpty).toList
  } //@todo tests and then use this function to determine which formulas should be added to a loop invariant.

  /** Returns the set of variables we should consider as constant in invariant proofs for the modality located at pos. */
  private def invariantSymbols(s: Sequent, pos: SeqPos) : Set[Variable] = {
    val (program: Program, formula: Formula) = s(pos) match {
      case Box(p,f) => (p,f)
      case Diamond(p,f) => (p,f)
      case _ => assert(false, "s(pos) should hve form [a]p or <a>p.")
    }

    val freeInGamma = s.ante.map(StaticSemantics.freeVars).fold(SetLattice.bottom)(_ ++ _)
    val freeInModality = StaticSemantics.freeVars(s(pos))
    val boundInProgram = StaticSemantics.boundVars(program)

    //@todo not sure about that last term.
    freeInModality.intersect(freeInGamma).intersect(SetLattice.allVars -- boundInProgram).symbols
  }

  /** Returns true iff {{{v^n}}} s.t. n!=0, n!=1 occurs in {{{term}}}*/
  def variableOccursWithExponent(v: Variable, term: Term): Boolean = {
    var occursWithExponent = false
    val fn = new ExpressionTraversalFunction {
      override def preT(p: PosInExpr, t: Term): Either[Option[StopTraversal], Term] = asMonomial(t) match {
        case Some((_, x, Some(power))) if power != Number(1) && power != Number(0) && x==v =>
          occursWithExponent = true
          Left(None)
        case _ => Left(None)
      }
    }
    ExpressionTraversal.traverse(fn, term).getOrElse(throw new TacticInapplicableFailure("Could not determine whether this variable occurs with an exponent."))
    occursWithExponent
  }

  /** Transforms monomials in e using the xform function. */
  def transformMonomials(e: Term, xform: Term => Term): Term = {
    val fn = new ExpressionTraversalFunction {
      override def preT(p: PosInExpr, term: Term): Either[Option[StopTraversal], Term] = {
        if(isMonomial(term)) Right(xform(term))
        else Left(None)
      }
    }
    ExpressionTraversal.traverse(fn, e).getOrElse(throw new TacticInapplicableFailure("Expected transformMonomials to succeed."))
  }

  /** Returns monomial iff t is (approximately, locally) a monomial; i.e., has the form {{{coeff(|x|)*x^exp(|x|)}}} where coeff and exp are optional.
    * @return Optional coefficient, variable, optional exponent; or None if this isn't a monomial
    */
  def asMonomial(t: Term): Option[(Option[Term], Variable, Option[Term])] = t match {
    case v: Variable => Some(None, v, None)
    case Times(coeff: Term, v: Variable) if !StaticSemantics.vars(coeff).contains(v) => Some(Some(coeff), v, None)
    case Times(coeff: Term, Power(v:Variable, exp:Term))
      if !StaticSemantics.vars(coeff).contains(v) && !StaticSemantics.vars(exp).contains(v) => Some(Some(coeff), v, Some(exp))
    case _ => None
  }

  def isMonomial(t:Term): Boolean = asMonomial(t).nonEmpty

  /** Computes substitution with position of `name(old)` in sequent `seq` (either `replCandidate` or a previously
    * introduced substitution that is present in `seq`). Returns (repl, replPos, nextReplCandidate). */
  def findSubst(what: Term, replCandidate: Variable, seq: Sequent): (Variable, Option[Position], Variable) = {
    val (repl: Variable, replPos: Option[Position], nextReplCandidate: Variable) = what match {
      case v: Variable =>
        seq.ante.zipWithIndex.find({
          //@note heuristic to avoid new ghosts on repeated name(v) usage
          case (Equal(x0: Variable, x: Variable), _) => v==x && x0.name==x.name
          case _ => false
        }).map[(Variable, Option[Position], Variable)]({ case (Equal(x0: Variable, _), i) => (x0, Some(AntePosition.base0(i)), replCandidate) }).
          getOrElse((TacticHelper.freshNamedSymbol(v, seq), None, replCandidate))
      case _ =>
        seq.ante.zipWithIndex.find({
          //@note heuristic to avoid new ghosts on repeated old(v) usage
          case (Equal(x0: Variable, t: Term), _) => what==t && x0.name == replCandidate.name
          case _ => false
        }).map[(Variable, Option[Position], Variable)]({ case (Equal(x0: Variable, _), i) => (x0, Some(AntePosition.base0(i)), replCandidate) }).
          getOrElse({
            (replCandidate, None, Variable(replCandidate.name, Some(replCandidate.index.getOrElse(-1) + 1)))
          })
    }
    (repl, replPos, nextReplCandidate)
  }
}<|MERGE_RESOLUTION|>--- conflicted
+++ resolved
@@ -78,12 +78,8 @@
     freshIndex(t.name) match {
       case Some(i) => t match {
         case BaseVariable(vName, _, vSort) => Variable(vName, Some(i), vSort).asInstanceOf[T]
-<<<<<<< HEAD
+        case DifferentialSymbol(v) => DifferentialSymbol(Variable(v.name, Some(i), v.sort)).asInstanceOf[T]
         case Function(fName, _, fDomain, fSort, None) => Function(fName, Some(i), fDomain, fSort).asInstanceOf[T]
-=======
-        case DifferentialSymbol(v) => DifferentialSymbol(Variable(v.name, Some(i), v.sort)).asInstanceOf[T]
-        case Function(fName, _, fDomain, fSort, false) => Function(fName, Some(i), fDomain, fSort).asInstanceOf[T]
->>>>>>> f76a2198
         case DotTerm(s, _) => DotTerm(s, Some(i)).asInstanceOf[T]
         case _ => throw new IllegalArgumentException("Cannot obtain fresh symbol, since " + t.getClass + " does not have index")
       }
