--- conflicted
+++ resolved
@@ -349,22 +349,10 @@
       SubstitutionPair(what, repl)
     }
 
-<<<<<<< HEAD
     /** Elaborates in `e` variable uses of functions listed in `signature`. Replaces all literal occurrences of
       * [[BaseVariable]] of the same name as a function in `signature`, but ignores all non-[[BaseVariable]] occurrences
-      * and ignores all non-function symbols in `signature`. */
-    def elaborateToFunctions(signature: Set[NamedSymbol]): Expression = {
-      val bySignature: NamedSymbol => Boolean = s => signature.exists({
-        case Function(fn, fi, Unit, _, _) => fn == s.name && fi == s.index
-        case _ => false
-      })
-
-      def check(symbols: Set[NamedSymbol], msg: String): Unit = {
-        val groups = symbols.groupBy(s => (s.name, s.index)).filter(_._2.size > 1)
-        lazy val details = groups.map(s => "  Symbol " + s._1._1 + s._1._2.map("_" + _).getOrElse("") + " used with inconsistent kinds " + s._2.map(_.fullString).mkString(",")).mkString("\n  ")
-        assert(groups.isEmpty, msg + ":\n" + details)
-=======
-    /** Elaborates variable uses of functions listed in `signature`, elaborates [[FuncOf]] to [[PredOf]] per sort in `signature`. */
+      * and ignores all non-function symbols in `signature`. Also elaborates [[FuncOf]] to [[PredOf]] per sort
+      * in `signature`. */
     def elaborateToFunctions(signature: Set[NamedSymbol]): Expression = {
       val elaboratableVars = StaticSemantics.symbols(e).filter({
         case BaseVariable(name, i, _) => signature.exists({
@@ -391,7 +379,17 @@
         case f@FuncOf(fn: Function, c) => elaboratableFns.get(fn).map(PredOf(_, c)).getOrElse(f)
         case p@PredOf(fn: Function, c) => elaboratableFns.get(fn).map(FuncOf(_, c)).getOrElse(p)
         case e => e
->>>>>>> e47308ed
+      }
+
+      val bySignature: NamedSymbol => Boolean = s => signature.exists({
+        case Function(fn, fi, Unit, _, _) => fn == s.name && fi == s.index
+        case _ => false
+      })
+
+      def check(symbols: Set[NamedSymbol], msg: String): Unit = {
+        val groups = symbols.groupBy(s => (s.name, s.index)).filter(_._2.size > 1)
+        lazy val details = groups.map(s => "  Symbol " + s._1._1 + s._1._2.map("_" + _).getOrElse("") + " used with inconsistent kinds " + s._2.map(_.fullString).mkString(",")).mkString("\n  ")
+        assert(groups.isEmpty, msg + ":\n" + details)
       }
 
       val elaboratingSymbols = StaticSemantics.symbols(e).filter(bySignature)
