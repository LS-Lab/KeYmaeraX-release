--- conflicted
+++ resolved
@@ -221,25 +221,15 @@
   lazy val DWd                 : DependentPositionTactic = useAt(DerivedAxioms.DWddifferentialweakening)
   /** DC: Differential Cut a new invariant for a differential equation `[{x'=f(x)&q(x)}]p(x)` reduces to `[{x'=f(x)&q(x)&C(x)}]p(x)` with `[{x'=f(x)&q(x)}]C(x)`. */
   def DC(invariant: Formula)  : DependentPositionTactic = "ANON" byWithInput (invariant, (pos: Position, _: Sequent) => {
-<<<<<<< HEAD
-    useAt("DC differential cut",
-      (us:Option[Subst])=>us.getOrElse(throw new UnsupportedTacticFeature("Unexpected missing substitution in DC"))++RenUSubst(Seq((UnitPredicational("r",AnyArg), invariant)))
-    )(pos)
-  })
-  /** DCd: Diamond Differential Cut a new invariant for a differential equation `<{x'=f(x)&q(x)}>p(x)` reduces to `<{x'=f(x)&q(x)&C(x)}>p(x)` with `[{x'=f(x)&q(x)}]C(x)`. */
-  def DCd(invariant: Formula)  : DependentPositionTactic = useAt("DCd diamond differential cut",
-    (us:Option[Subst])=>us.getOrElse(throw new UnsupportedTacticFeature("Unexpected missing substitution in DCd"))++RenUSubst(Seq((UnitPredicational("r",AnyArg), invariant)))
-=======
     useAt(DerivedAxioms.DiffCut,
       AxiomIndex.axiomIndex("DC differential cut")._1,
-      (us:Option[Subst])=>us.getOrElse(throw new BelleUnsupportedFailure("Unexpected missing substitution in DC"))++RenUSubst(Seq((UnitPredicational("r",AnyArg), invariant)))
+      (us:Option[Subst])=>us.getOrElse(throw new UnsupportedTacticFeature("Unexpected missing substitution in DC"))++RenUSubst(Seq((UnitPredicational("r",AnyArg), invariant)))
     )(pos)
   })
   /** DCd: Diamond Differential Cut a new invariant for a differential equation `<{x'=f(x)&q(x)}>p(x)` reduces to `<{x'=f(x)&q(x)&C(x)}>p(x)` with `[{x'=f(x)&q(x)}]C(x)`. */
   def DCd(invariant: Formula)  : DependentPositionTactic = useAt(DerivedAxioms.DCddifferentialcut,
     AxiomIndex.axiomIndex("DCd diamond differential cut")._1,
-    (us:Option[Subst])=>us.getOrElse(throw new BelleUnsupportedFailure("Unexpected missing substitution in DCd"))++RenUSubst(Seq((UnitPredicational("r",AnyArg), invariant)))
->>>>>>> 082e0fc4
+    (us:Option[Subst])=>us.getOrElse(throw new UnsupportedTacticFeature("Unexpected missing substitution in DCd"))++RenUSubst(Seq((UnitPredicational("r",AnyArg), invariant)))
   )
   /** DE: Differential Effect exposes the effect of a differential equation `[x'=f(x)]p(x,x')` on its differential symbols
     * as `[x'=f(x)][x':=f(x)]p(x,x')` with its differential assignment `x':=f(x)`.
