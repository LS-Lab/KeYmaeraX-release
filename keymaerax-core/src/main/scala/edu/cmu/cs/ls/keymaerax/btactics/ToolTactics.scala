package edu.cmu.cs.ls.keymaerax.btactics

import edu.cmu.cs.ls.keymaerax.Configuration
import edu.cmu.cs.ls.keymaerax.bellerophon._
import edu.cmu.cs.ls.keymaerax.btactics.AnonymousLemmas._
import edu.cmu.cs.ls.keymaerax.infrastruct.Augmentors._
import edu.cmu.cs.ls.keymaerax.infrastruct.ExpressionTraversal.ExpressionTraversalFunction
import edu.cmu.cs.ls.keymaerax.btactics.Idioms._
import edu.cmu.cs.ls.keymaerax.btactics.PropositionalTactics.toSingleFormula
import edu.cmu.cs.ls.keymaerax.btactics.TactixLibrary._
import edu.cmu.cs.ls.keymaerax.btactics.TacticFactory._
import edu.cmu.cs.ls.keymaerax.core._
import edu.cmu.cs.ls.keymaerax.infrastruct._
import edu.cmu.cs.ls.keymaerax.btactics.macros.Tactic
import edu.cmu.cs.ls.keymaerax.parser.{Declaration, InterpretedSymbols, TacticReservedSymbols}
import edu.cmu.cs.ls.keymaerax.parser.StringConverter._
import edu.cmu.cs.ls.keymaerax.pt.ProvableSig
import edu.cmu.cs.ls.keymaerax.tools.{MathematicaComputationAbortedException, MathematicaInapplicableMethodException, SMTQeException, SMTTimeoutException, ToolOperationManagement}
import edu.cmu.cs.ls.keymaerax.tools.ext.QETacticTool
import edu.cmu.cs.ls.keymaerax.tools.install.ToolConfiguration
import edu.cmu.cs.ls.keymaerax.tools.qe.MathematicaOpSpec

import scala.annotation.tailrec
import scala.math.Ordering.Implicits._
import scala.collection.immutable._
import scala.util.{Failure, Success, Try}

/**
 * Implementation: Tactics that execute and use the output of tools.
 * Also contains tactics for pre-processing sequents.
 * @author Nathan Fulton
 * @author Stefan Mitsch
 */
private object ToolTactics {

  private val namespace = "tooltactics"

  @Tactic("useSolver", codeName = "useSolver")
  // NB: anon (Sequent) is necessary even though argument "seq" is not referenced:
  // this ensures that TacticInfo initialization routine can initialize byUSX without executing the body
  def switchSolver(tool: String): InputTactic = inputanon { _: Sequent => {
    val config = ToolConfiguration.config(tool)
    tool.toLowerCase match {
      case "mathematica" =>
        ToolProvider.setProvider(MultiToolProvider(MathematicaToolProvider(config) :: Z3ToolProvider() :: Nil))
        if (!ToolProvider.isInitialized) throw new TacticAssertionError("Failed to switch to Mathematica: unable to initialize the connection; the license may be expired.")
      case "wolframengine" =>
        Configuration.set(Configuration.Keys.MATH_LINK_TCPIP, "true", saveToFile = false)
        ToolProvider.setProvider(MultiToolProvider(WolframEngineToolProvider(config) :: Z3ToolProvider() :: Nil))
        if (!ToolProvider.isInitialized) throw new TacticAssertionError("Failed to switch to Wolfram Engine: unable to initialize the connection; the license may be expired (try starting Wolfram Engine from the command line to renew the license)")
      case "z3" =>
        ToolProvider.setProvider(new Z3ToolProvider)
        if (!ToolProvider.isInitialized) throw new TacticAssertionError("Failed to switch to Z3: unable to initialize the connection; please check the configured path to Z3")
      case _ => throw new InputFormatFailure("Unknown tool " + tool + "; please use one of mathematica|wolframengine|z3")
    }
    Idioms.nil
  }}

  /** Assert that there is no counter example. skip if none, error if there is. */
  // was  "assertNoCEX"
  lazy val assertNoCex: BuiltInTactic = anon { (provable: ProvableSig) =>
    ProofRuleTactics.requireOneSubgoal(provable, "assertNoCex")
    val sequent = provable.subgoals.head
    val removeUscorePred: Formula => Boolean = {
      case PredOf(Function(name, _, _, _, _), _) => name.last != '_'
      case _ => true
    }
    Try(findCounterExample(sequent.copy(ante = sequent.ante.filter(removeUscorePred),
                                        succ = sequent.succ.filter(removeUscorePred)).toFormula)) match {
      case Success(Some(cex)) => throw BelleCEX("Counterexample", cex, sequent)
      case Success(None) => provable
      case Failure(_: ProverSetupException) => provable //@note no counterexample tool, so no counterexample
      case Failure(_: MathematicaComputationAbortedException) => provable
      case Failure(ex) => throw ex //@note fail with all other exceptions
    }
  }

  /** Prepares a QE call with all pre-processing steps, uses `order` to form the universal closure and finishes the
    * remaining subgoals using `doQE`. */
  def prepareQE(order: List[Variable], rcf: BuiltInTactic): BuiltInTactic = anon { (provable: ProvableSig) =>
    val closure = toSingleFormula andThen
      doIfFw(_.subgoals.head.succ.nonEmpty)(FOQuantifierTactics.universalClosureFw(order)(1))

<<<<<<< HEAD
    // Expands abs/min/max
    val expand = EqualityTactics.expandAll
//      if (Configuration.getBoolean(Configuration.Keys.QE_ALLOW_INTERPRETED_FNS).getOrElse(false)) skip
//      else EqualityTactics.expandAll &
//        assertT(s => !StaticSemantics.symbols(s).exists({ case Function(_, _, _, _, Some(_)) => true case _ => false }),
//          "Aborting QE since not all interpreted functions are expanded; please click 'Edit' and enclose interpreted functions with 'expand(.)', e.g. x!=0 -> expand(abs(x))>0.")
=======
    val expand =
      if (Configuration.getBoolean(Configuration.Keys.QE_ALLOW_INTERPRETED_FNS).getOrElse(false)) skip
      else EqualityTactics.expandAll andThen
        assertT(s => !StaticSemantics.symbols(s).exists({ case Function(_, _, _, _, interpreted) => interpreted case _ => false }),
          "Aborting QE since not all interpreted functions are expanded; please click 'Edit' and enclose interpreted functions with 'expand(.)', e.g. x!=0 -> expand(abs(x))>0.")
>>>>>>> 6c206f37

    if (!provable.isProved && provable.subgoals.forall(_.isFOL)) {
      val alpha = provable(saturate(or(alphaRule, allR('R))), 0)
      if (!alpha.isProved) {
        alpha(or(
          close,
          doIfElseFw(_.subgoals.forall(s => s.isPredicateFreeFOL && s.isFuncFreeArgsFOL))(
            // if
<<<<<<< HEAD
            EqualityTactics.applyEqualities & hideTrivialFormulas & abbreviateDifferentials & expand &
              abbreviateUninterpretedFuncs & abbreviateInterpretedFuncs & closure & doQE
            ,
            // else
            anon { (s: Sequent) =>
              val msg =
                if (StaticSemantics.symbols(s).exists(n => n.name.startsWith("p_") || n.name.startsWith("q_"))) {
                  "Sequent cannot be proved. Please try to unhide some formulas."
                } else {
                  "The sequent mentions uninterpreted functions or predicates; attempted to prove without but failed. Please apply further manual steps to expand definitions and/or instantiate arguments."
                }
              hidePredicates & hideQuantifiedFuncArgsFmls &
                assertT((s: Sequent) => s.isPredicateFreeFOL && s.isFuncFreeArgsFOL, "Uninterpreted predicates and uninterpreted functions with bound arguments are not supported; attempted hiding but failed, please apply further manual steps to expand definitions and/or instantiate arguments and/or hide manually") &
                EqualityTactics.applyEqualities & hideTrivialFormulas & abbreviateDifferentials & expand &
                abbreviateUninterpretedFuncs & abbreviateInterpretedFuncs & closure &
                Idioms.doIf(_ => doQE != nil)(
                  doQE & done | anon {(_: Sequent) => throw new TacticInapplicableFailure(msg) }
=======
            EqualityTactics.applyEqualities andThen
              hideTrivialFormulas andThen
              abbreviateDifferentials andThen
              expand andThen
              abbreviateUninterpretedFuncs andThen
              closure andThen
              rcf,
            // else
            (pr: ProvableSig) => try {
              pr(hidePredicates andThen
                hideQuantifiedFuncArgsFmls andThen
                assertT((s: Sequent) => s.isPredicateFreeFOL && s.isFuncFreeArgsFOL,
                  "Uninterpreted predicates and uninterpreted functions with bound arguments are not supported; attempted hiding but failed, please apply further manual steps to expand definitions and/or instantiate arguments and/or hide manually") andThen
                EqualityTactics.applyEqualities andThen
                hideTrivialFormulas andThen
                abbreviateDifferentials andThen
                expand andThen
                abbreviateUninterpretedFuncs andThen
                closure andThen
                doIfFw(_ => rcf != skip)(
                  rcf andThen doIfFw(!_.isProved)(fail)
>>>>>>> 6c206f37
                )
              )
            } catch {
              case ex@(_: TacticInapplicableFailure | _: BelleCEX) =>
                val msg =
                  if (StaticSemantics.symbols(pr.subgoals.head).exists(n => n.name.startsWith("p_") || n.name.startsWith("q_"))) {
                    "Sequent cannot be proved. Please try to unhide some formulas."
                  } else {
                    "The sequent mentions uninterpreted functions or predicates; attempted to prove without but failed. Please apply further manual steps to expand definitions and/or instantiate arguments."
                  }
                throw new TacticInapplicableFailure(msg, ex)
            }
          )
        ), 0)
      } else alpha
    } else provable
  }

  /** Performs QE and fails if the goal isn't closed. */
  def fullQE(defs: Declaration, order: List[Variable] = Nil)(qeTool: => QETacticTool): BelleExpr = internal("_QE", (seq: Sequent) => {
    if (!seq.isFOL) throw new TacticInapplicableFailure("QE is applicable only on arithmetic questions, but got\n" +
      seq.prettyString + "\nPlease apply additional proof steps to hybrid programs first.")

    AnonymousLemmas.cacheTacticResult(
      //@note TryCatch instead of | to preserve original exception
      TryCatch(prepareQE(order, rcf(qeTool)) &
        // If not proved: check whether result false might have been caused by unexpanded definitions
        Idioms.doIf(!_.isProved)(
          DebuggingTactics.assertAt("False might be due to unexpanded definitions",
            _ != False || !StaticSemantics.symbols(seq).exists(defs.contains),
            new TacticInapplicableFailure(_))(1)
        ),
        classOf[TacticInapplicableFailure],
        (ex: TacticInapplicableFailure) =>
          if (StaticSemantics.symbols(seq).exists(defs.contains)) {
            expandAllDefs(defs.substs) & prepareQE(order, rcf(qeTool))
          } else throw ex
      )
      ,
      //@note does not evaluate qeTool since NamedTactic's tactic argument is evaluated lazily
      "qecache/" + qeTool.getClass.getSimpleName
    ) & Idioms.doIf(!_.isProved)(anon ((s: Sequent) =>
      if (s.succ.head == False) label(BelleLabels.QECEX)
      else DebuggingTactics.done("QE was unable to prove: invalid formula"))
    )
  })

  /** @see[[TactixLibrary.QE]] */
  def timeoutQE(defs: Declaration, order: List[Variable] = Nil, requiresTool: Option[String] = None,
                timeout: Option[Int] = None): BelleExpr = {
    lazy val tool = ToolProvider.qeTool(requiresTool.map(n => if (n == "M") "Mathematica" else n)).getOrElse(
      throw new ProverSetupException(s"QE requires ${requiresTool.getOrElse("a QETool")}, but got None"))
    lazy val resetTimeout: BelleExpr => BelleExpr = timeout match {
      case Some(t) => tool match {
        case tom: ToolOperationManagement =>
          val oldTimeout = tom.getOperationTimeout
          tom.setOperationTimeout(t)
          if (oldTimeout != t) {
            e: BelleExpr => TryCatch(e, classOf[Throwable],
              // catch: noop
              (_: Throwable) => skip,
              // finally: reset timeout
              Some(anon((p: ProvableSig) => { tom.setOperationTimeout(oldTimeout); p }))
            )
          } else (e: BelleExpr) => e
        case _ => throw new UnsupportedTacticFeature("Tool " + tool + " does not support timeouts")
      }
      case None => (e: BelleExpr) => e
    }
    lazy val timeoutTool: QETacticTool = timeout match {
      case Some(t) => tool match {
        case tom: ToolOperationManagement =>
          tom.setOperationTimeout(t)
          tool
        case _ => throw new UnsupportedTacticFeature("Tool " + tool + " does not support timeouts")
      }
      case None => tool
    }
    resetTimeout(ToolTactics.fullQE(defs, order)(timeoutTool))
  }

  /** Hides duplicate formulas (expensive because needs to sort positions). */
  private val hideDuplicates: BuiltInTactic = anon { (provable: ProvableSig) =>
    ProofRuleTactics.requireAtMostOneSubgoal(provable, "ToolTactics.hideDuplicates")
    provable.subgoals.headOption.map(seq => {
      val hidePos = seq.zipWithPositions.map(f => (f._1, f._2.isAnte, f._2)).groupBy(f => (f._1, f._2)).
        filter({ case (_, l) => l.size > 1 })
      val tactics = hidePos.values.flatMap({ case _ :: tail => tail.map(t =>
        (t._3, if (t._3.isAnte) HideLeft(t._3.checkAnte.top) else HideRight(t._3.checkSucc.top))) }).toList
      tactics.sortBy({ case (pos, _) => pos.index0 }).map(_._2).reverse.foldLeft(provable)({ case (p, t) => p(t, 0) })
    }).getOrElse(provable)
  }

  /** Hides useless trivial true/false formulas. */
  private val hideTrivialFormulas: BuiltInTactic = anon { (provable: ProvableSig) =>
    ProofRuleTactics.requireOneSubgoal(provable, "ToolTactics.hideTrivialFormulas")
    val seq = provable.subgoals.head
    val hidePos = seq.zipWithPositions.filter({
      case (True, pos) => pos.isAnte
      case (False, pos) => pos.isSucc
      case (Equal(l, r), pos) => pos.isAnte && l == r
      case (LessEqual(l, r), pos) => pos.isAnte && l == r
      case (GreaterEqual(l, r), pos) => pos.isAnte && l == r
      case (NotEqual(l, r), pos) => pos.isSucc && l == r
      case (Less(l, r), pos) => pos.isSucc && l == r
      case (Greater(l, r), pos) => pos.isSucc && l == r
      case _ => false
    }).map(p => if (p._2.isAnte) HideLeft(p._2.checkAnte.top) else HideRight(p._2.checkSucc.top)).reverse
    hidePos.foldLeft(provable)({ case (p, t) => p(t, 0) })
  }

  /** Returns all sub-terms of expression `e` that are differentials or differential symbols. */
  private def differentialsOf(e: Expression): List[Term] = e.matchingTerms({
    case _: Differential => true
    case _: DifferentialSymbol => true
    case _ => false
  })

  /** Returns all sub-terms of expression `e` that are uninterpreted functions. */
  private def uninterpretedFuncsOf(e: Expression): List[Term] = e.matchingTerms({
    case FuncOf(Function(_, _, domain, _, None), _) => domain != Unit
    case _ => false
  })

  /** Returns all sub-terms of `fml` that are interpreted functions. */
  def interpretedFuncsOf(e: Expression): List[Term] = e.matchingTerms({
    case FuncOf(Function(_, _, _, _, i), _) => i.isDefined
    case _ => false
  }).reverse

  /** Returns all sub-terms of `fml` that are interpreted except known functions. */
  def interpretedFuncsOfExcept(e: Expression): List[Term] = e.matchingTerms({
    case FuncOf(fn@Function(_, _, _, _, Some(_)), _) =>
      Configuration.getBoolean(Configuration.Keys.QE_ALLOW_INTERPRETED_FNS).getOrElse(false) &&
        !MathematicaOpSpec.interpretedSymbols.exists(_._2 == fn)
    case _ => false
  }).reverse

  /** Abbreviates differentials and differential symbols to variables. */
  private val abbreviateDifferentials: BuiltInTactic = anon { (provable: ProvableSig) =>
    ProofRuleTactics.requireAtMostOneSubgoal(provable, "ToolTactics.abbreviateDifferentials")
    provable.subgoals.headOption.map(seq => {
      val abbrv = (seq.ante ++ seq.succ).
        flatMap(differentialsOf).distinct.map(d => (p: ProvableSig) => p(EqualityTactics.abbrv(d, None).result _, 0)(HideLeft(AntePos(seq.ante.size)), 0))
      abbrv.foldLeft(provable)({ case (p, t) => p(t, 0) })
    }).getOrElse(provable)
  }

  /** Abbreviates uninterpreted functions with arity>0 to variables. */
  private val abbreviateUninterpretedFuncs: BuiltInTactic = anon { (provable: ProvableSig) =>
    ProofRuleTactics.requireAtMostOneSubgoal(provable, "ToolTactics.abbreviateUninterpretedFuncs")
    provable.subgoals.headOption.map(seq => {
      val abbrv = (seq.ante ++ seq.succ).
        flatMap(uninterpretedFuncsOf).distinct.map(d => (p: ProvableSig) => p(EqualityTactics.abbrv(d, None).result _, 0)(HideLeft(AntePos(seq.ante.size)), 0))
      abbrv.foldLeft(provable)({ case (p, t) => p(t, 0) })
    }).getOrElse(provable)
  }

<<<<<<< HEAD
  /** Abbreviates interpreted functions to variables. */
  private val abbreviateInterpretedFuncsHelper = anon { (seq: Sequent) =>
    val interpreted = (seq.ante ++ seq.succ).flatMap(interpretedFuncsOf).distinct.reverse
    val interpretedExcept = (seq.ante ++ seq.succ).flatMap(interpretedFuncsOfExcept).distinct.reverse

    if (interpreted.nonEmpty) {
        (// Try full abbreviation and search for cex
          interpreted.map(abbrvAll(_, None) & hideL('Llast)).
            reduceRightOption[BelleExpr](_ & _).getOrElse(skip) & assertNoCex |
            // Otherwise, skip known functions but still abbrev
            interpretedExcept.map(abbrvAll(_, None) & hideL('Llast)).
              reduceRightOption[BelleExpr](_ & _).getOrElse(skip))
    } else skip
  }

  /** Abbreviates interpreted functions to variables with 1 layer of simplification. */
  private val abbreviateInterpretedFuncs = anon { (seq: Sequent) =>
    val interpreted = (seq.ante ++ seq.succ).flatMap(interpretedFuncsOf).distinct.reverse

    if (interpreted.nonEmpty) {
      // Automatically apply simplifications when there are interpreted functions
      SimplifierV3.fullSimplify &
        // This tries to unfold initial conditions at least once
        abbreviateInterpretedFuncsHelper
    } else skip
  }

  def fullQE(qeTool: => QETacticTool): BelleExpr = fullQE(Declaration(Map.empty), List.empty)(qeTool)
=======
  def fullQE(qeTool: => QETacticTool): BelleExpr = anons { (pr: ProvableSig) => fullQE(pr.defs, List.empty)(qeTool) }
>>>>>>> 6c206f37

  // Follows heuristic in C.W. Brown. Companion to the tutorial: Cylindrical algebraic decomposition, (ISSAC 2004)
  // www.usna.edu/Users/cs/wcbrown/research/ISSAC04/handout.pdf
  //For each variable, we need to compute:
  // 1) max degree of variable in the sequent
  // 2) max total-degree of terms containing that variable
  // 3) number of terms containing that variable
  // "Terms" ~= "monomials"
  // This isn't accurate for divisions (which is treated as a multiplication)
  // Map[String,(Int,Int,Int)]
  private def addy(p1:(Int,Int)=>Int,p2:(Int,Int)=>Int,p3:(Int,Int)=>Int,l:(Int,Int,Int),r:(Int,Int,Int)) : (Int,Int,Int) = {
    (p1(l._1,r._1), p2(l._2,r._2), p3(l._3,r._3) )
  }

  private def merge(m1:Map[Variable,(Int,Int,Int)],m2:Map[Variable,(Int,Int,Int)],p1:(Int,Int)=>Int,p2:(Int,Int)=>Int,p3:(Int,Int)=>Int) : Map[Variable,(Int,Int,Int)] = {
    val matches = m1.keySet.intersect(m2.keySet)
    val updm1 = matches.foldLeft(m1)( (m,s) => m+(s->addy(p1,p2,p3,m1(s),m2(s))))
    updm1 ++ (m2 -- m1.keySet)
  }

  private def termDegs(t:Term) : Map[Variable,(Int,Int,Int)] = t match {
    case v:Variable => Map((v,(1,1,1)))
    case Neg(tt) => termDegs(tt)
    case Plus(l,r) => merge( termDegs(l),termDegs(r), math.max, math.max, _+_)
    case Minus(l,r) => termDegs(Plus(l,r))
    case Times(l,r) =>
      val lm = termDegs(l)
      val lmax = lm.values.map(_._2).foldLeft(0)(math.max)
      val rm = termDegs(r)
      val rmax = rm.values.map(_._2).foldLeft(0)(math.max)
      val lmap = lm.mapValues(p => (p._1, p._2+rmax, p._3) )
      val rmap = rm.mapValues(p => (p._1, p._2+lmax, p._3) ) //Updated max term degrees
      merge(lmap,rmap, _+_, math.max, _+_) /* The 3rd one probably isn't correct for something like x*x*x */
    case Divide(l,r) => termDegs(Times(l,r))
    case Power(p,n:Number) =>
      val pm = termDegs(p)
      //Assume integer powers
      pm.mapValues( (p:(Int,Int,Int)) => (p._1*n.value.toInt,p._2*n.value.toInt,p._3) )
    case FuncOf(_,tt) => termDegs(tt)
    case Pair(l,r) => merge(termDegs(l),termDegs(r), math.max, math.max, _+_)
    case _ => Map[Variable,(Int,Int,Int)]()
  }

  //This just takes the max or sum where appropriate
  private def fmlDegs(f:Formula) : Map[Variable,(Int,Int,Int)] = {
    f match {
      case b:BinaryCompositeFormula => merge(fmlDegs(b.left),fmlDegs(b.right), math.max, math.max, _+_)
      case u:UnaryCompositeFormula => fmlDegs(u.child)
      case f:ComparisonFormula => merge(termDegs(f.left),termDegs(f.right), math.max, math.max, _+_)
      case q:Quantified => fmlDegs(q.child) -- q.vars
      case m:Modal => fmlDegs(m.child) //QE wouldn't understand this anyway...
      case _ => Map() //todo: pred symbols?
    }
  }

  /** Syntactic approx. of degree of variable x in term t
    *
    * @param t the term t
    * @param x the variable x to compute the degree
    * @return the degree
    */
  def varDegree(t: Term, x: Variable): Int = {
    val tx = termDegs(t)
    if (tx.contains(x)) tx(x)._1
    else 0
  }

  private def seqDegs(s: Sequent): Map[Variable, (Int,Int,Int)] = {
    (s.ante++s.succ).foldLeft(Map.empty[Variable,(Int,Int,Int)])(
      (m: Map[Variable,(Int,Int,Int)], f: Formula) => merge(m, fmlDegs(f), math.max, math.max, _+_))
  }

  private def equalityOrder[T]: Ordering[T] = (_: T, _: T) => 0

  private def orderHeuristic(s: Sequent, po: Ordering[Variable]): List[Variable] = {
    val m = seqDegs(s)
    val ls = m.keySet.toList.sortWith( (x,y) => {
      val c = po.compare(x,y)
      if (c==0) m(x) < m(y)
      else c < 0
      }
    )
    ls
  }

  private def orderedClosure(po: Ordering[Variable]): BuiltInTactic = anon { (provable: ProvableSig) =>
    ProofRuleTactics.requireOneSubgoal(provable, "orderedClosure")
    val seq = provable.subgoals.head
    val order = orderHeuristic(seq, po)
    FOQuantifierTactics.universalClosureFw(order)(SuccPos(0)).computeResult(provable)
  }

  //Note: the same as fullQE except it uses computes the heuristic order in the middle
  def heuristicQE(qeTool: => QETacticTool, po: Ordering[Variable]=equalityOrder): BelleExpr = {
    //@note labels not yet available in forward tactics
    heuristicQEImpl(qeTool, po) & (done | anon ((s: Sequent) =>
      if (s.succ.head == False) label(BelleLabels.QECEX)
      else DebuggingTactics.done("QE was unable to prove: invalid formula"))
      )
  }

  /** Heuristic QE forward implementation. */
  private def heuristicQEImpl(qeTool: => QETacticTool, po: Ordering[Variable]=equalityOrder): BuiltInTactic= internal ("_hQE", (provable: ProvableSig) => {
    require(provable.subgoals.forall(_.isFOL), "QE only on FOL formulas")
    require(qeTool != null, "No QE tool available. Use parameter 'qeTool' to provide an instance (e.g., use withMathematica in unit tests)")
    provable.subgoals.toList match {
      case Nil => provable
      case _ => provable(
        //onall
        saturate(alphaRule) andThen or(
          close,
          saturate(EqualityTactics.atomExhaustiveEqL2R('L)) andThen
            hidePredicates andThen
            toSingleFormula andThen
            orderedClosure(po) andThen
            rcf(qeTool)
          )
        )
    }
  })

  /** Performs QE and allows the goal to be reduced to something that isn't necessarily true.
    * @note You probably want to use fullQE most of the time, because partialQE will destroy the structure of the sequent
    */
  // was "pQE"
  def partialQE(qeTool: => QETacticTool, reformatAssumptions: Boolean = true): BelleExpr = anon ((s: Sequent) => {
    // dependent tactic so that qeTool is evaluated only when tactic is executed, but not when tactic is instantiated
    require(qeTool != null, "No QE tool available. Use parameter 'qeTool' to provide an instance (e.g., use withMathematica in unit tests)")
    hidePredicates & toSingleFormula & rcf(qeTool) &
      (if (reformatAssumptions && s.ante.exists(!_.isInstanceOf[PredOf]))
        Idioms.doIf(!_.isProved)(cut(s.ante.filterNot(_.isInstanceOf[PredOf]).reduceRight(And)) <(
          SaturateTactic(andL('L)) & SimplifierV3.fullSimpTac(),
          QE & done
        ))
       else Idioms.nil)
  })

  /** Performs Quantifier Elimination on a provable containing a single formula with a single succedent. */
  def rcf(qeTool: => QETacticTool): BuiltInTactic = internal ("_rcf", (provable: ProvableSig) => {
    ProofRuleTactics.requireAtMostOneSubgoal(provable, "ToolTactics.rcf")
    provable.subgoals.headOption.map(sequent => {
      require(qeTool != null, "No QE tool available. Use parameter 'qeTool' to provide an instance (e.g., use withMathematica in unit tests)")
      assert(sequent.ante.isEmpty && sequent.succ.length == 1, "Provable's subgoal should have only a single succedent.")
      require(sequent.succ.head.isFOL, "QE only on FOL formulas")

      //Run QE and extract the resulting provable and equivalence
      //@todo how about storing the lemma, but also need a way of finding it again
      //@todo for storage purposes, store rcf(lemmaName) so that the proof uses the exact same lemma without
      val qeFact = try {
        qeTool.qe(sequent.succ.head).fact
      } catch {
        case ex: SMTQeException => throw new TacticInapplicableFailure(ex.getMessage, ex)
        case ex: SMTTimeoutException => throw new TacticInapplicableFailure(ex.getMessage, ex)
        case ex: MathematicaInapplicableMethodException => throw new TacticInapplicableFailure(ex.getMessage, ex)
      }

      def leadingQuantOrder(fml: Formula): Seq[Variable] = fml match {
        case Forall(v, p) => v ++ leadingQuantOrder(p)
        case Exists(v, p) => v ++ leadingQuantOrder(p)
        case _ => Nil
      }

      val optCloseT: BuiltInTactic = anon { provable: ProvableSig =>
        provable.subgoals.head.succ.indexOf(True) match {
          case -1 => provable
          case i => provable(CloseTrue(SuccPos(i)), 0)
        }
      }

      def satAndL: BuiltInTactic = anon { provable: ProvableSig =>
        val andL = provable.subgoals.head.ante.zipWithIndex.filter(_._1.isInstanceOf[And]).reverseMap({ case (_, i) => AndLeft(AntePos(i)) })
        if (andL.isEmpty) provable
        else andL.foldLeft(provable)({ case (p, r) => p(r, 0) })(satAndL, 0)
      }

      def applyFacts(facts: List[Formula]): BuiltInTactic = anon { (provable: ProvableSig) =>
        facts.map({ case Equiv(f, result) => (pr: ProvableSig) =>
          (pr(toSingleFormula, 0)
          (FOQuantifierTactics.universalClosureFw(leadingQuantOrder(f).toList)(1), 0)
          (cutLRFw(result)(1), 0)
          /* show */
          (EquivifyRight(SuccPos(0)), 1)
          (CommuteEquivRight(SuccPos(0)), 1)
          (Cut(qeFact.conclusion.succ.head), 1) // creates subgoals 1+2
          (CoHideRight(SuccPos(sequent.succ.length)), 2)
          (qeFact, 2)
          (satAndL, 1)
          (close, 1)
          /* use */
          (optCloseT, 0)
          )
        }).zipWithIndex.reverse.foldLeft(provable)({ case (pr, (r, i)) => pr(r, i) })
      }

      def applySingleFact(result: Formula, fact: ProvableSig): BuiltInTactic = anon { provable: ProvableSig =>
        (provable(cutLRFw(result)(SuccPos(0)), 0)
        /* show */
        (EquivifyRight(SuccPos(0)), 1)
        (CommuteEquivRight(SuccPos(0)), 1)
        (fact, 1)
        /* use */
        (optCloseT, 0)
        )
      }

      qeFact.conclusion.succ.head match {
        case Equiv(_, result) => applySingleFact(result, qeFact).result(provable)
        case result: And =>
          //@note apply same steps as QETacticTool to use `close` in applyFacts
          val facts = FormulaTools.conjuncts(result)
          val skolemized = provable(saturate(allR('R)))
          val r = skolemized(PropositionalTactics.prop)
          if (r.subgoals.size == facts.size) applyFacts(facts)(r)
          else applyFacts(facts)(skolemized(expandAll andThen PropositionalTactics.prop, 0)(applyEqualities))
      }
    }).getOrElse(provable)
  })

  /** @see [[TactixLibrary.transform()]] */
  def transform(to: Expression): DependentPositionTactic = inputanon {(pos: Position, sequent: Sequent) => {
    require(sequent.sub(pos) match {
      case Some(fml: Formula) => fml.isFOL && to.kind == fml.kind
      case Some(t: Term) => to.kind == t.kind
      case _ => false
    }, "transform only on arithmetic formulas and terms")

    to match {
      case f: Formula => transformFormula(f, sequent, pos)
      case t: Term => transformTerm(t, sequent, pos)
      case _ => assert(false, "Precondition already checked that other types cannot occur " + to); ???
    }
  }}

  /** @see [[TactixLibrary.edit()]] */
  def edit(to: Expression): DependentPositionWithAppliedInputTactic = inputanon {(pos: Position, sequent: Sequent) => {
    sequent.sub(pos) match {
      case Some(e) if e.kind != to.kind => throw new TacticInapplicableFailure("edit only applicable to terms or formulas of same kind, but " + e.prettyString + " of kind " + e.kind + " is not " + to.kind)
      case None => throw new IllFormedTacticApplicationException("Position " + pos + " does not point to a valid position in sequent " + sequent.prettyString)
      case _ => // ok
    }

    val (abbrvTo: Expression, abbrvTactic: BelleExpr) = createAbbrvTactic(to, sequent)
    val (expandTo: Expression, expandTactic: BelleExpr) = createExpandTactic(abbrvTo, sequent, pos)

    val transformTactic = anon (sequent.sub(pos) match {
      case Some(e) =>
        try {
          //@note skip transformation if diff is abbreviations only (better performance on large formulas)
          //@todo find specific transform position based on diff (needs unification for terms like 2+3, 5)
          val diff = UnificationMatch(to, e)
          if (diff.usubst.subsDefsInput.nonEmpty && diff.usubst.subsDefsInput.forall(_.what match {
            case FuncOf(Function(name, None, _, _, _), _) =>
              name == TacticReservedSymbols.abbrv.name || name == TacticReservedSymbols.expand.name
            case _ => false
          })) skip
          else TactixLibrary.transform(expandTo)(pos) & DebuggingTactics.assertE(expandTo, "Unexpected edit result", new TacticInapplicableFailure(_))(pos)
        } catch {
          case ex: UnificationException =>
            //@note looks for specific transform position until we have better formula diff
            //@note Exception reports variable unifications and function symbol unifications swapped
            if (ex.input.asExpr.isInstanceOf[FuncOf] && !ex.shape.asExpr.isInstanceOf[FuncOf]) {
              FormulaTools.posOf(e, ex.shape.asExpr) match {
                case Some(pp) =>
                  TactixLibrary.transform(ex.input.asExpr)(pos.topLevel ++ pp) &
                    DebuggingTactics.assertE(expandTo, "Unexpected edit result", new TacticInapplicableFailure(_))(pos) |
                  TactixLibrary.transform(expandTo)(pos) &
                    DebuggingTactics.assertE(expandTo, "Unexpected edit result", new TacticInapplicableFailure(_))(pos)
                case _ =>
                  TactixLibrary.transform(expandTo)(pos) &
                    DebuggingTactics.assertE(expandTo, "Unexpected edit result", new TacticInapplicableFailure(_))(pos)
              }
            } else {
              FormulaTools.posOf(e, ex.input.asExpr) match {
                case Some(pp) =>
                  TactixLibrary.transform(ex.shape.asExpr)(pos.topLevel ++ pp) &
                    DebuggingTactics.assertE(expandTo, "Unexpected edit result", new TacticInapplicableFailure(_))(pos) |
                  TactixLibrary.transform(expandTo)(pos) &
                    DebuggingTactics.assertE(expandTo, "Unexpected edit result", new TacticInapplicableFailure(_))(pos)
                case _ =>
                  TactixLibrary.transform(expandTo)(pos) &
                    DebuggingTactics.assertE(expandTo, "Unexpected edit result", new TacticInapplicableFailure(_))(pos)
              }
            }
        }
      case None => throw new IllFormedTacticApplicationException("Position " + pos + " does not point to a valid position in sequent " + sequent.prettyString)
    })

    abbrvTactic & expandTactic & transformTactic
  }}

  /** Parses `to` for occurrences of `abbrv` to create a tactic. Returns `to` with `abbrv(...)` replaced by the
    * abbreviations and the tactic to turn `to` into the returned expression by proof. */
  private def createAbbrvTactic(to: Expression, sequent: Sequent): (Expression, BelleExpr) = {
    var nextAbbrvName: Variable = TacticHelper.freshNamedSymbol(Variable(TacticReservedSymbols.abbrv.name), sequent)
    val abbrvs = scala.collection.mutable.Map[PosInExpr, Term]()

    val traverseFn = new ExpressionTraversalFunction() {
      override def preT(p: PosInExpr, e: Term): Either[Option[ExpressionTraversal.StopTraversal], Term] = e match {
        case FuncOf(Function(TacticReservedSymbols.abbrv.name, TacticReservedSymbols.abbrv.index, _, _, _), abbrv@Pair(_, v: Variable)) =>
          abbrvs(p) = abbrv
          Right(v)
        case FuncOf(Function(TacticReservedSymbols.abbrv.name, TacticReservedSymbols.abbrv.index, _, _, _), t) =>
          val abbrv = nextAbbrvName
          nextAbbrvName = Variable(abbrv.name, Some(abbrv.index.getOrElse(-1) + 1))
          abbrvs(p) = Pair(t, abbrv)
          Right(abbrv)
        case _ => Left(None)
      }
    }

    val abbrvTo: Expression =
      if (to.kind == FormulaKind) ExpressionTraversal.traverse(traverseFn, to.asInstanceOf[Formula]).get
      else ExpressionTraversal.traverse(traverseFn, to.asInstanceOf[Term]).get
    //@todo unify to check whether abbrv is valid; may need reassociating, e.g. in x*y*z x*abbrv(y*z)

    val abbrvTactic = abbrvs.values.map({
      case Pair(t, v: Variable) => TactixLibrary.abbrvAll(t, Some(v))
    }).reduceOption[BelleExpr](_ & _).getOrElse(skip)
    (abbrvTo, abbrvTactic)
  }

  /** Parses `to` for occurrences of `expand` to create a tactic. Returns `to` with `expand(fn)` replaced by the
    * variable corresponding to the expanded fn (abs,min,max) together with the tactic to turn `to` into the returned
    * expression by proof. */
  private def createExpandTactic(to: Expression, sequent: Sequent, pos: Position): (Expression, BelleExpr) = {
    val nextName: scala.collection.mutable.Map[String, Variable] = scala.collection.mutable.Map(
        InterpretedSymbols.absF.name -> TacticHelper.freshNamedSymbol(Variable(InterpretedSymbols.absF.name + "_"), sequent),
        InterpretedSymbols.minF.name -> TacticHelper.freshNamedSymbol(Variable(InterpretedSymbols.minF.name + "_"), sequent),
        InterpretedSymbols.maxF.name -> TacticHelper.freshNamedSymbol(Variable(InterpretedSymbols.maxF.name + "_"), sequent))

    val expandedVars = scala.collection.mutable.Map[PosInExpr, String]()

    def getNextName(s: String, p: PosInExpr): Term = {
      val nn = nextName(s)
      nextName.put(s, Variable(nn.name, Some(nn.index.getOrElse(-1) + 1)))
      expandedVars(p) = s
      nn
    }

    val traverseFn = new ExpressionTraversalFunction() {
      override def preT(p: PosInExpr, e: Term): Either[Option[ExpressionTraversal.StopTraversal], Term] = e match {
        case FuncOf(Function(TacticReservedSymbols.expand.name, TacticReservedSymbols.expand.index, _, _, _), t) => t match {
          case FuncOf(InterpretedSymbols.absF, _) => Right(getNextName(InterpretedSymbols.absF.name, p))
          case FuncOf(InterpretedSymbols.minF, _) => Right(getNextName(InterpretedSymbols.minF.name, p))
          case FuncOf(InterpretedSymbols.maxF, _) => Right(getNextName(InterpretedSymbols.maxF.name, p))
        }
        case _ => Left(None)
      }
    }

    val expandTo: Expression =
      if (to.kind == FormulaKind) ExpressionTraversal.traverse(traverseFn, to.asInstanceOf[Formula]).get
      else ExpressionTraversal.traverse(traverseFn, to.asInstanceOf[Term]).get

    val tactic = expandedVars.toIndexedSeq.sortWith((a, b) => a._1.pos < b._1.pos).map({
      case (p, InterpretedSymbols.absF.name) => EqualityTactics.abs(pos.topLevel ++ p)
      case (p, InterpretedSymbols.minF.name | InterpretedSymbols.maxF.name) => EqualityTactics.minmax(pos.topLevel ++ p)
    }).reduceOption[BelleExpr](_ & _).getOrElse(skip)
    (expandTo, tactic)
  }

  /** Transforms the formula at position `pos` into the formula `to`. */
  private def transformFormula(to: Formula, sequent: Sequent, pos: Position) = {
    val polarity = FormulaTools.polarityAt(sequent(pos.top), pos.inExpr)*(if (pos.isSucc) 1 else -1)

    val (src, tgt) = (sequent.sub(pos), to) match {
      case (Some(src: Formula), tgt: Formula) => if (polarity > 0) (tgt, src) else (src, tgt)
      case (Some(e), _) => throw new TacticInapplicableFailure("transformFormula only applicable to formulas, but got " + e.prettyString)
      case (None, _) => throw new IllFormedTacticApplicationException("Position " + pos + " does not point to a valid position in sequent " + sequent.prettyString)
    }

    val boundVars = StaticSemantics.boundVars(sequent(pos.top))
    val gaFull =
      if (pos.isSucc) (sequent.ante ++ sequent.succ.patch(pos.top.getIndex, Nil, 1).map(Not)).flatMap(FormulaTools.conjuncts).filter(_.isFOL)
      else (sequent.ante.patch(pos.top.getIndex, Nil, 1) ++ sequent.succ.map(Not)).flatMap(FormulaTools.conjuncts).filter(_.isFOL)

    @tailrec
    def proveFact(assumptions: IndexedSeq[Formula], filters: List[IndexedSeq[Formula]=>IndexedSeq[Formula]]): (ProvableSig, IndexedSeq[Formula]) = {
      val filteredAssumptions = filters.head(assumptions)
      lazy val filteredAssumptionsFml = filteredAssumptions.reduceOption(And).getOrElse(True)
      val pr =
        if (filteredAssumptions.isEmpty) proveBy(Imply(src, tgt), master())
        else if (polarity > 0) proveBy(Imply(And(filteredAssumptionsFml, src), tgt), master())
        else proveBy(Imply(filteredAssumptionsFml, Imply(src, tgt)), master())

      if (pr.isProved || filters.tail.isEmpty) (pr, filteredAssumptions)
      else proveFact(assumptions, filters.tail)
    }
    val (fact, ga) = proveFact(gaFull,
      ( // first try without any assumptions
        (al: IndexedSeq[Formula]) => al.filter(_ => false)) ::
        // then without alternatives to prove and without irrelevant formulas (non-overlapping variables)
        ((al: IndexedSeq[Formula]) => al.filter({ case Not(_) => false case _ => true }).
          filter(StaticSemantics.freeVars(_).intersect(boundVars).isEmpty)) ::
        // then without irrelevant formulas (non-overlapping variables)
        ((al: IndexedSeq[Formula]) => al.filter(StaticSemantics.freeVars(_).intersect(boundVars).isEmpty)) ::
        // then with full sequent
        ((al: IndexedSeq[Formula]) => al.filter(_ => true)) :: Nil)

    def propPushLeftIn(op: (Formula, Formula) => Formula) = {
      val p = "p_()".asFormula
      val q = "q_()".asFormula
      val r = "r_()".asFormula
      proveBy(Imply(op(p, Imply(q, r)), Imply(op(p, q), op(p, r))), prop & done)
    }

    def propPushRightIn(op: (Formula, Formula) => Formula) = {
      val p = "p_()".asFormula
      val q = "q_()".asFormula
      val r = "r_()".asFormula
      proveBy(Imply(op(Imply(q, r), p), Imply(op(q, p), op(r, p))), prop & done)
    }

    lazy val implyFact = remember("q_() -> (p_() -> p_()&q_())".asFormula, prop & done, namespace).fact
    lazy val existsDistribute = remember("(\\forall x_ (p(x_)->q(x_))) -> ((\\exists x_ p(x_))->(\\exists x_ q(x_)))".asFormula,
      implyR(1) & implyR(1) & existsL(-2) & allL(-1) & existsR(1) & prop & done, namespace).fact

    def pushIn(remainder: PosInExpr): DependentPositionTactic = anon ((pp: Position, ss: Sequent) => (ss.sub(pp) match {
      case Some(Imply(left: BinaryCompositeFormula, right: BinaryCompositeFormula)) if left.getClass==right.getClass && left.left==right.left =>
        useAt(propPushLeftIn(left.reapply), PosInExpr(1::Nil))(pp)
      case Some(Imply(left: BinaryCompositeFormula, right: BinaryCompositeFormula)) if left.getClass==right.getClass && left.right ==right.right =>
        useAt(propPushRightIn(left.reapply), PosInExpr(1::Nil))(pp)
      case Some(Imply(Box(a, _), Box(b, _))) if a==b => useAt(Ax.K, PosInExpr(1::Nil))(pp)
      case Some(Imply(Forall(lv, _), Forall(rv, _))) if lv==rv => useAt(Ax.allDist)(pp)
      case Some(Imply(Exists(lv, _), Exists(rv, _))) if lv==rv => useAt(existsDistribute, PosInExpr(1::Nil))(pp)
      case Some(Imply(_, _)) => useAt(implyFact, PosInExpr(1::Nil))(pos)
      case _ => skip
    }) & (if (remainder.pos.isEmpty) skip else pushIn(remainder.child)(pp ++ PosInExpr(remainder.head::Nil))))

    val key = if (polarity > 0) PosInExpr(1::Nil) else if (ga.isEmpty) PosInExpr(0::Nil) else PosInExpr(1::0::Nil)

    if (fact.isProved && ga.isEmpty) useAt(fact, key)(pos)
    else if (fact.isProved && ga.nonEmpty) useAt(fact, key)(pos) & (
      if (polarity < 0) Idioms.<(skip, cohideOnlyR('Rlast) & master() & done | master())
      else cutAt(ga.reduce(And))(pos) & Idioms.<(
        //@todo ensureAt only closes branch when original conjecture is true
        ensureAt(pos) & OnAll(cohideOnlyR(pos) & master() & done | master() & done),
        pushIn(pos.inExpr)(pos.top)
      )
      )
    else throw new TacticInapplicableFailure(s"Invalid transformation: cannot transform ${sequent.sub(pos)} to $to")
  }

  /** Transforms the term at position `pos` into the term `to`. */
  private def transformTerm(to: Term, sequent: Sequent, pos: Position) = {
    val src = sequent.sub(pos) match {
      case Some(src: Term) => src
      case Some(e) => throw new TacticInapplicableFailure("transformTerm only applicable to terms, but got " + e.prettyString)
      case None => throw new IllFormedTacticApplicationException("Position " + pos + " does not point to a valid position in sequent " + sequent.prettyString)
    }
    useAt(proveBy(Equal(src, to), QE & done), PosInExpr(0::Nil))(pos)
  }

  /** Ensures that the formula at position `pos` is available at that position from the assumptions. */
  private def ensureAt: DependentPositionTactic = anon ((pos: Position, seq: Sequent) => {
    lazy val ensuredFormula = seq.sub(pos) match {
      case Some(fml: Formula) => fml
      case Some(e) => throw new TacticInapplicableFailure("ensureAt only applicable to formulas, but got " + e.prettyString)
      case None => throw new IllFormedTacticApplicationException("Position " + pos + " does not point to a valid position in sequent " + seq.prettyString)
    }
    lazy val skipAt = anon ((_: Position, _: Sequent) => skip)

    lazy val step = seq(pos.top) match {
      case Box(ODESystem(_, _), _) => diffInvariant(ensuredFormula)(pos.top) & dW(pos.top)
      case Box(Loop(_), _) => loop(ensuredFormula)(pos.top) & Idioms.<(master(), skip, master())
      case Box(Test(_), _) => testb(pos.top) & implyR(pos.top)
      case Box(_, _) => TactixLibrary.step(pos.top)
      case Forall(v, _) if pos.isAnte => allL(v.head)(pos.top)
      case Forall(_, _) if pos.isSucc => allR(pos.top)
      case Exists(v, _) if pos.isSucc => existsR(v.head)(pos.top)
      case Exists(_, _ ) if pos.isAnte => existsL(pos.top)
      //@todo resulting branches may not be provable when starting from wrong question, e.g., a>0&b>0 -> x=2 & a/b>0, even if locally a>0&b>0 -> (a/b>0 <-> a>0*b)
      case e if pos.isAnte => TacticIndex.default.tacticsFor(e)._1.headOption.getOrElse(skipAt)(pos.top)
      case e if pos.isSucc => TacticIndex.default.tacticsFor(e)._2.headOption.getOrElse(skipAt)(pos.top)
    }
    val recurse = if (pos.isTopLevel) skip else ensureAt(pos.top.getPos, pos.inExpr.child)
    if (seq.isFOL) QE else step & onAll(recurse)
  })

  /* Hides all predicates (QE cannot handle predicate symbols) */
  private def hidePredicates: BuiltInTactic = anon { (provable: ProvableSig) => ProofRuleTactics.onSoleSubgoal(provable,
    (sequent: Sequent) =>
      (    sequent.ante.zipWithIndex.filter({ case (f, _) => !f.isPredicateFreeFOL }).reverseMap({ case (fml, i) => hideL(AntePos(i), fml) })
        ++ sequent.succ.zipWithIndex.filter({ case (f, _) => !f.isPredicateFreeFOL }).reverseMap({ case (fml, i) => hideR(SuccPos(i), fml) })
        ).foldLeft(provable)({ (pr, r) => pr(r, 0) }),
    "hidePredicates"
    )
  }

  /* Hides all predicates (QE cannot handle predicate symbols) */
  private def hideQuantifiedFuncArgsFmls: BuiltInTactic = anon { (provable: ProvableSig) => ProofRuleTactics.onSoleSubgoal(provable,
    (sequent: Sequent) =>
      (    sequent.ante.zipWithIndex.filter({ case (f, _) => !f.isFuncFreeArgsFOL }).reverseMap({ case (fml, i) => hideL(AntePos(i), fml) })
        ++ sequent.succ.zipWithIndex.filter({ case (f, _) => !f.isFuncFreeArgsFOL }).reverseMap({ case (fml, i) => hideR(SuccPos(i), fml) })
        ).foldLeft(provable)({ (pr, r) => pr(r, 0) }),
    "hideQuantifiedFuncArgsFml"
    )
  }

  /** Hides all non-FOL formulas from the sequent. */
  def hideNonFOL: BuiltInTactic = anon { (provable: ProvableSig) => ProofRuleTactics.onSoleSubgoal(provable,
    (sequent: Sequent) =>
      (    sequent.ante.zipWithIndex.filter({ case (fml, _) => !fml.isFOL }).reverseMap({ case (fml, i) => hideL(AntePos(i), fml) })
        ++ sequent.succ.zipWithIndex.filter({ case (fml, _) => !fml.isFOL }).reverseMap({ case (fml, i) => hideR(SuccPos(i), fml) })
        ).foldLeft(provable)({ (pr, r) => pr(r, 0) }),
    "hideNonFOL"
    )
  }
}<|MERGE_RESOLUTION|>--- conflicted
+++ resolved
@@ -81,20 +81,12 @@
     val closure = toSingleFormula andThen
       doIfFw(_.subgoals.head.succ.nonEmpty)(FOQuantifierTactics.universalClosureFw(order)(1))
 
-<<<<<<< HEAD
     // Expands abs/min/max
     val expand = EqualityTactics.expandAll
-//      if (Configuration.getBoolean(Configuration.Keys.QE_ALLOW_INTERPRETED_FNS).getOrElse(false)) skip
-//      else EqualityTactics.expandAll &
-//        assertT(s => !StaticSemantics.symbols(s).exists({ case Function(_, _, _, _, Some(_)) => true case _ => false }),
-//          "Aborting QE since not all interpreted functions are expanded; please click 'Edit' and enclose interpreted functions with 'expand(.)', e.g. x!=0 -> expand(abs(x))>0.")
-=======
-    val expand =
-      if (Configuration.getBoolean(Configuration.Keys.QE_ALLOW_INTERPRETED_FNS).getOrElse(false)) skip
-      else EqualityTactics.expandAll andThen
-        assertT(s => !StaticSemantics.symbols(s).exists({ case Function(_, _, _, _, interpreted) => interpreted case _ => false }),
-          "Aborting QE since not all interpreted functions are expanded; please click 'Edit' and enclose interpreted functions with 'expand(.)', e.g. x!=0 -> expand(abs(x))>0.")
->>>>>>> 6c206f37
+//    if (Configuration.getBoolean(Configuration.Keys.QE_ALLOW_INTERPRETED_FNS).getOrElse(false)) skip
+//    else EqualityTactics.expandAll andThen
+//      assertT(s => !StaticSemantics.symbols(s).exists({ case Function(_, _, _, _, interpreted) => interpreted.isDefined case _ => false }),
+//        "Aborting QE since not all interpreted functions are expanded; please click 'Edit' and enclose interpreted functions with 'expand(.)', e.g. x!=0 -> expand(abs(x))>0.")
 
     if (!provable.isProved && provable.subgoals.forall(_.isFOL)) {
       val alpha = provable(saturate(or(alphaRule, allR('R))), 0)
@@ -103,30 +95,12 @@
           close,
           doIfElseFw(_.subgoals.forall(s => s.isPredicateFreeFOL && s.isFuncFreeArgsFOL))(
             // if
-<<<<<<< HEAD
-            EqualityTactics.applyEqualities & hideTrivialFormulas & abbreviateDifferentials & expand &
-              abbreviateUninterpretedFuncs & abbreviateInterpretedFuncs & closure & doQE
-            ,
-            // else
-            anon { (s: Sequent) =>
-              val msg =
-                if (StaticSemantics.symbols(s).exists(n => n.name.startsWith("p_") || n.name.startsWith("q_"))) {
-                  "Sequent cannot be proved. Please try to unhide some formulas."
-                } else {
-                  "The sequent mentions uninterpreted functions or predicates; attempted to prove without but failed. Please apply further manual steps to expand definitions and/or instantiate arguments."
-                }
-              hidePredicates & hideQuantifiedFuncArgsFmls &
-                assertT((s: Sequent) => s.isPredicateFreeFOL && s.isFuncFreeArgsFOL, "Uninterpreted predicates and uninterpreted functions with bound arguments are not supported; attempted hiding but failed, please apply further manual steps to expand definitions and/or instantiate arguments and/or hide manually") &
-                EqualityTactics.applyEqualities & hideTrivialFormulas & abbreviateDifferentials & expand &
-                abbreviateUninterpretedFuncs & abbreviateInterpretedFuncs & closure &
-                Idioms.doIf(_ => doQE != nil)(
-                  doQE & done | anon {(_: Sequent) => throw new TacticInapplicableFailure(msg) }
-=======
             EqualityTactics.applyEqualities andThen
               hideTrivialFormulas andThen
               abbreviateDifferentials andThen
               expand andThen
               abbreviateUninterpretedFuncs andThen
+              abbreviateInterpretedFuncs andThen
               closure andThen
               rcf,
             // else
@@ -140,10 +114,10 @@
                 abbreviateDifferentials andThen
                 expand andThen
                 abbreviateUninterpretedFuncs andThen
+                abbreviateInterpretedFuncs andThen
                 closure andThen
                 doIfFw(_ => rcf != skip)(
                   rcf andThen doIfFw(!_.isProved)(fail)
->>>>>>> 6c206f37
                 )
               )
             } catch {
@@ -302,38 +276,35 @@
     }).getOrElse(provable)
   }
 
-<<<<<<< HEAD
   /** Abbreviates interpreted functions to variables. */
-  private val abbreviateInterpretedFuncsHelper = anon { (seq: Sequent) =>
+  private val abbreviateInterpretedFuncsHelper: BuiltInTactic = anon { (pr: ProvableSig) =>
+    ProofRuleTactics.requireOneSubgoal(pr, "ToolTactics.abbreviateInterpretedFuncsHelper")
+    val seq = pr.subgoals.head
     val interpreted = (seq.ante ++ seq.succ).flatMap(interpretedFuncsOf).distinct.reverse
     val interpretedExcept = (seq.ante ++ seq.succ).flatMap(interpretedFuncsOfExcept).distinct.reverse
 
-    if (interpreted.nonEmpty) {
-        (// Try full abbreviation and search for cex
-          interpreted.map(abbrvAll(_, None) & hideL('Llast)).
-            reduceRightOption[BelleExpr](_ & _).getOrElse(skip) & assertNoCex |
-            // Otherwise, skip known functions but still abbrev
-            interpretedExcept.map(abbrvAll(_, None) & hideL('Llast)).
-              reduceRightOption[BelleExpr](_ & _).getOrElse(skip))
-    } else skip
+    // Try full abbreviation and search for cex
+    pr(or(interpreted.map(EqualityTactics.abbrv(_, None) andThen hideL('Llast)).
+      foldLeft(_)({ case (p, t) => p(t, 0) })(assertNoCex, 0)
+      ,
+      interpretedExcept.map(EqualityTactics.abbrv(_, None) andThen hideL('Llast)).foldLeft(_)({ case (p, t) => p(t, 0) })), 0)
   }
 
   /** Abbreviates interpreted functions to variables with 1 layer of simplification. */
-  private val abbreviateInterpretedFuncs = anon { (seq: Sequent) =>
+  private val abbreviateInterpretedFuncs: BuiltInTactic = anon { (pr: ProvableSig) =>
+    ProofRuleTactics.requireOneSubgoal(pr, "ToolTactics.abbreviateInterpretedFuncs")
+    val seq = pr.subgoals.head
     val interpreted = (seq.ante ++ seq.succ).flatMap(interpretedFuncsOf).distinct.reverse
 
     if (interpreted.nonEmpty) {
       // Automatically apply simplifications when there are interpreted functions
-      SimplifierV3.fullSimplify &
+      pr(SimplifierV3.fullSimplify, 0)(
         // This tries to unfold initial conditions at least once
-        abbreviateInterpretedFuncsHelper
-    } else skip
-  }
-
-  def fullQE(qeTool: => QETacticTool): BelleExpr = fullQE(Declaration(Map.empty), List.empty)(qeTool)
-=======
+        abbreviateInterpretedFuncsHelper, 0)
+    } else pr
+  }
+
   def fullQE(qeTool: => QETacticTool): BelleExpr = anons { (pr: ProvableSig) => fullQE(pr.defs, List.empty)(qeTool) }
->>>>>>> 6c206f37
 
   // Follows heuristic in C.W. Brown. Companion to the tutorial: Cylindrical algebraic decomposition, (ISSAC 2004)
   // www.usna.edu/Users/cs/wcbrown/research/ISSAC04/handout.pdf
