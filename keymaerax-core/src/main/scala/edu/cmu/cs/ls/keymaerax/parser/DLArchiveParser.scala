--- conflicted
+++ resolved
@@ -132,11 +132,7 @@
   def allDeclarations[_: P]: P[Declaration] = P(
     NoCut(programVariables ~ definitions).map(p=>p._1++p._2) |
     (definitions.? ~ programVariables.?).
-<<<<<<< HEAD
-      map({case (Some(a), Some(b)) => a++b case (None, Some(b)) => b case (Some(a), None) => a case (None, None) => Declaration(Map.empty)})
-=======
-      map({case (a,b) => optjoin(a,b).getOrElse(Declaration(Map.empty, Map.empty))})
->>>>>>> 88ddb2a9
+      map({case (a,b) => optjoin(a,b).getOrElse(Declaration(Map.empty))})
   )
 
   private def optjoin(a: Option[Declaration], b: Option[Declaration]): Option[Declaration] = a match {
@@ -159,15 +155,11 @@
 
   /** `SharedDefinitions declOrDef End.` parsed. */
   def sharedDefinitions[_: P]: P[Declaration] = P("SharedDefinitions" ~~ blank ~/ declOrDef.rep ~ "End." ).
-    map(list => Declaration(list.flatten.toMap, Map.empty))
+    map(list => Declaration(list.flatten.toMap))
 
   /** `Definitions declOrDef End.` parsed. */
   def definitions[_: P]: P[Declaration] = P("Definitions" ~~ blank ~/ declOrDef.rep ~ "End." ).
-<<<<<<< HEAD
-    map(list => Declaration(list.toMap))
-=======
-    map(list => Declaration(list.flatten.toMap, Map.empty))
->>>>>>> 88ddb2a9
+    map(list => Declaration(list.flatten.toMap))
 //      list.filter({case (id,sig) => sig._3.isEmpty}).toMap,
 //      list.filter({case (id,sig) => sig._3.isDefined}).toMap)
 
