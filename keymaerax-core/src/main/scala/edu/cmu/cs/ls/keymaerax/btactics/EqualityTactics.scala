--- conflicted
+++ resolved
@@ -147,7 +147,7 @@
   )
   val atomExhaustiveEqL2R: DependentPositionTactic = anon ((pos: Position, sequent: Sequent) => sequent.sub(pos) match {
     case Some(fml@Equal(_: Variable, _)) => TactixLibrary.exhaustiveEqL2R(hide=true)(pos, fml)
-    case Some(fml@Equal(FuncOf(Function(_, _, _, _, None), _), _)) => TactixLibrary.exhaustiveEqL2R(hide=true)(pos, fml)
+    case Some(fml@Equal(FuncOf(Function(_, _, _, _, false), _), _)) => TactixLibrary.exhaustiveEqL2R(hide=true)(pos, fml)
     case Some(e) => throw new TacticInapplicableFailure("Equality rewriting only applicable to equalities l=r, but got " + e.prettyString)
     case None => throw new IllFormedTacticApplicationException("Position " + pos + " does not point to a valid position in sequent " + sequent.prettyString)
   })
@@ -157,7 +157,7 @@
   val applyEqualities: DependentTactic = anon ((seq: Sequent) => {
     seq.zipAnteWithPositions.filter({
       case (Equal(v: Variable, t), _) => v != t
-      case (Equal(fn@FuncOf(Function(_, _, _, _, None), _), t), _) => fn != t
+      case (Equal(fn@FuncOf(Function(_, _, _, _, false), _), t), _) => fn != t
       case _ => false }).
       reverseMap({ case (_, pos) => Idioms.doIf(p => {
         val Equal(l, r) = p.subgoals.head(pos.checkTop)
@@ -214,8 +214,7 @@
     val v = abbrvV match {
       case Some(vv) => vv
       case None => t match {
-          // TODO: unsure if correct
-        case FuncOf(Function(n, _, _, sort, Some(_)), _) => Variable(n + "_", TacticHelper.freshIndexInSequent(n + "_", sequent), sort)
+        case FuncOf(Function(n, _, _, sort, true), _) => Variable(n + "_", TacticHelper.freshIndexInSequent(n + "_", sequent), sort)
         case FuncOf(Function(n, _, _, sort,_), _) => Variable(n, TacticHelper.freshIndexInSequent(n, sequent), sort)
         case BaseVariable(n, _, sort) => Variable(n, TacticHelper.freshIndexInSequent(n, sequent), sort)
         case _ => Variable("x", TacticHelper.freshIndexInSequent("x", sequent), t.sort)
@@ -274,7 +273,6 @@
       )
   })
 
-  // TODO: delete these tactics
   /**
    * Expands an absolute value function.
    * @example {{{
@@ -286,7 +284,7 @@
    */
   @Tactic(names = "Expand absolute value", codeName = "absExp")
   val abs: DependentPositionTactic = anon ((pos: Position, sequent: Sequent) => sequent.at(pos) match {
-    case (ctx, abs@FuncOf(Function(fn, None, Real, Real, Some(_)), t)) if fn == "abs" =>
+    case (ctx, abs@FuncOf(Function(fn, None, Real, Real, true), t)) if fn == "abs" =>
       if (StaticSemantics.boundVars(ctx.ctx).intersect(StaticSemantics.freeVars(t)).isEmpty) {
         val freshAbsIdx = TacticHelper.freshIndexInSequent(fn + "_", sequent)
         val absVar = Variable(fn + "_", freshAbsIdx)
@@ -306,7 +304,7 @@
   /** Expands abs only at a specific position (also works in contexts that bind the argument of abs). */
   @Tactic(displayLevel = "internal")
   val absAt: DependentPositionTactic = anon ((pos: Position, sequent: Sequent) => sequent.sub(pos) match {
-    case Some(absTerm@FuncOf(Function(fn, None, Real, Real, Some(_)), x)) if fn == "abs" =>
+    case Some(absTerm@FuncOf(Function(fn, None, Real, Real, true), x)) if fn == "abs" =>
       val parentPos = pos.topLevel ++ FormulaTools.parentFormulaPos(pos.inExpr, sequent(pos.top))
 
       val expanded = sequent.sub(parentPos) match {
@@ -361,9 +359,6 @@
    */
   @Tactic(names = "Expand min/max")
   val minmax: DependentPositionTactic = anon ((pos: Position, sequent: Sequent) => sequent.at(pos) match {
-<<<<<<< HEAD
-    case (ctx, minmax@FuncOf(Function(fn, None, Tuple(Real, Real), Real, Some(_)), t@Pair(f, g))) if fn == "min" || fn == "max" =>
-=======
     case (_, _: Formula) => mapSubpositions(pos, sequent, {
       case (FuncOf(Function(fn, None, Tuple(Real, Real), Real, true), _), pp) =>
         if (fn == InterpretedSymbols.minF.name || fn == InterpretedSymbols.maxF.name) Some(?(minmax(pp)))
@@ -372,7 +367,6 @@
     }).reduceRightOption[BelleExpr](_ & _).getOrElse(skip)
     case (ctx, minmax@FuncOf(Function(fn, None, Tuple(Real, Real), Real, true), t: Pair))
         if fn == InterpretedSymbols.minF.name || fn == InterpretedSymbols.maxF.name =>
->>>>>>> f76a2198
       if (StaticSemantics.boundVars(ctx.ctx).intersect(StaticSemantics.freeVars(t)).isEmpty) {
         val freshMinMaxIdx = TacticHelper.freshIndexInSequent(fn + "_", sequent)
         val minmaxVar = Variable(fn + "_", freshMinMaxIdx)
@@ -391,7 +385,7 @@
   /** Expands min/max only at a specific position (also works in contexts that bind some of the arguments). */
   @Tactic(displayLevel = "internal")
   val minmaxAt: DependentPositionTactic = anon ((pos: Position, sequent: Sequent) => sequent.sub(pos) match {
-    case Some(minmaxTerm@FuncOf(Function(fn, None, Tuple(Real, Real), Real, Some(_)), Pair(f, g))) if fn == "min" || fn == "max" =>
+    case Some(minmaxTerm@FuncOf(Function(fn, None, Tuple(Real, Real), Real, true), Pair(f, g))) if fn == "min" || fn == "max" =>
       val parentPos = pos.topLevel ++ FormulaTools.parentFormulaPos(pos.inExpr, sequent(pos.top))
 
       val expanded = sequent.sub(parentPos) match {
@@ -462,10 +456,7 @@
       })
     )
     tactics.reduceOption[BelleExpr](_ & _).getOrElse(skip) &
-      Idioms.doIf(_.subgoals.exists(StaticSemantics.symbols(_).exists({
-        case InterpretedSymbols.absF | InterpretedSymbols.minF | InterpretedSymbols.maxF => true
-        case _ => false
-      })))(onAll(expandAll))
+      Idioms.doIf(_.subgoals.exists(StaticSemantics.symbols(_).exists({ case Function(_, _, _, _, interpreted) => interpreted case _ => false })))(onAll(expandAll))
   })
   /** Expands all special functions (abs/min/max) underneath position `pos`. */
   @Tactic(displayLevel = "internal")
