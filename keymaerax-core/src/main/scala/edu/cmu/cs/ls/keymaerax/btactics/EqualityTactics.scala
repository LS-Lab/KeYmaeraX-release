package edu.cmu.cs.ls.keymaerax.btactics

import edu.cmu.cs.ls.keymaerax.bellerophon._
import edu.cmu.cs.ls.keymaerax.btactics.Idioms.{?, mapSubpositions}
import edu.cmu.cs.ls.keymaerax.btactics.TactixLibrary._
import edu.cmu.cs.ls.keymaerax.btactics.TacticFactory._
import edu.cmu.cs.ls.keymaerax.btactics.macros.DerivationInfoAugmentors.ProvableInfoAugmentor
import edu.cmu.cs.ls.keymaerax.core._
import edu.cmu.cs.ls.keymaerax.parser.StringConverter._
import edu.cmu.cs.ls.keymaerax.infrastruct.Augmentors._
import edu.cmu.cs.ls.keymaerax.infrastruct.StaticSemanticsTools._
import edu.cmu.cs.ls.keymaerax.infrastruct._
import edu.cmu.cs.ls.keymaerax.btactics.macros.Tactic
import edu.cmu.cs.ls.keymaerax.parser.InterpretedSymbols
import edu.cmu.cs.ls.keymaerax.pt.ProvableSig

import scala.collection.immutable._

/**
 * Implementation: Tactics to rewrite equalities and introduce abbreviations.
  *
 */
private object EqualityTactics {

  private val namespace = "eq"

  /**
    * Rewrites free occurrences of the left-hand side of an equality into the right-hand side exhaustively.
    * @example {{{
    *    x=2, 2+y=7 |- 2+1<y, [x:=3;]x>0
    *    --------------------------------exhaustiveEqR2L(-1)
    *    x=2, x+y=7 |- x+1<y, [x:=3;]x>0
    * }}}
    * @return The tactic.
    */
  val exhaustiveEqL2R: BuiltInPositionTactic = anon { (provable: ProvableSig, pos: Position) =>
    ProofRuleTactics.requireOneSubgoal(provable, "exhaustiveEqL2R")
    val sequent = provable.subgoals.head
    //@Tactic in [[TactixLibrary]]
    require(pos.isAnte && pos.isTopLevel, "Equality must be top-level in antecedent")
    sequent.sub(pos) match {
      case Some(Equal(lhs, rhs)) =>
        // prevent endless self rewriting (e.g., 0=0) -> compute dependencies first to figure out what to rewrite when
        require(!lhs.isInstanceOf[Number], "Rewriting numbers not supported")
        require(lhs != rhs, "LHS and RHS are not allowed to overlap")

        val freeRhs = StaticSemantics.freeVars(rhs).toSet

        val renameBoundRhs = anon { (pr: ProvableSig, pos: Position) =>
          val seq = pr.subgoals.head
          val fml = seq(pos.top)
          var nextSymbol: Option[Variable] = None
          def createNextSymbol(v: Variable): Variable = nextSymbol match {
            case None =>
              val s = TacticHelper.freshNamedSymbol(v, fml)
              nextSymbol = Some(s)
              s
            case Some(vv) => Variable(vv.name, Some(vv.index.getOrElse(-1) + 1))
          }
          Idioms.mapSubpositions(pos, seq, {
            case (q: Quantified, pp) if q.vars.toSet.intersect(freeRhs).nonEmpty =>
              Some(q.vars.map(v => ProofRuleTactics.boundRenameFw(v, createNextSymbol(v))(pp)).foldLeft(_: ProvableSig)({ case (pr, r) => pr(r.computeResult _, 0) }))
            case (Box(Assign(x, _), _), pp) if freeRhs.contains(x) =>
              Some(ProofRuleTactics.boundRenameFw(x, createNextSymbol(x))(pp).computeResult(_))
            case (Box(AssignAny(x), _), pp) if freeRhs.contains(x) =>
              Some(ProofRuleTactics.boundRenameFw(x, createNextSymbol(x))(pp).computeResult(_))
            case _ => None
          }).foldLeft(pr)({ case (pr, r) => pr(r, 0) })
        }

        val occurrences = sequent.zipWithPositions.filter({ case (f, p) => p != pos && f.find(lhs).isDefined })
        occurrences.map({ case (_, p) => (pr: ProvableSig) =>
          (pr
            (renameBoundRhs(p).computeResult _, 0)
            (eqL2R(pos.checkAnte)(p).computeResult _, 0)
            )
        }).foldLeft(provable)({ (pr, r) => pr(r, 0) })
      case Some(e) => throw new TacticInapplicableFailure("exhaustiveEqL2R only applicable to equalities l=r, but got " + e.prettyString)
      case None => throw new IllFormedTacticApplicationException("Position " + pos + " does not point to a valid position in sequent " + sequent.prettyString)
    }
  }

  /** @see [[TactixLibrary.eqL2R]] */
  def eqL2R(eqPos: Int): BuiltInPositionTactic = eqL2R(Position(eqPos).checkAnte)
  def eqL2R(eqPos: AntePosition): BuiltInPositionTactic = anon { (provable: ProvableSig, pos: Position) =>
    ProofRuleTactics.requireOneSubgoal(provable, "eqL2R")
    val sequent = provable.subgoals.head
    sequent.sub(eqPos) match {
      case Some(eq@Equal(lhs, rhs)) =>
        val rhsFv = StaticSemantics.freeVars(rhs)
        val lhsFv = StaticSemantics.freeVars(lhs)
        val topFml = sequent(pos.top)

        val (condEquiv@Imply(_, Equiv(_, repl)), dottedRepl) = sequent.sub(pos) match {
          case Some(f: Formula) =>
            val diffPos = FormulaTools.posOf(f, (e: Expression) => e != lhs && (e match {
              case DifferentialSymbol(x) => lhsFv.contains(x)
              case x: Differential => !lhsFv.intersect(StaticSemantics.symbols(x).
                filter(StaticSemantics.isDifferential).map({ case DifferentialSymbol(x) => x })).isEmpty
              case _ => false
            }))
            //@note rewrites lhs at ante-pos even if it is verbatim lhs of eq (dW and other tactics rely on it);
            // as a result x=y, x=y ==> rewrites slightly surprising to y=y ==>
            val lhsPos = FormulaTools.posOf(f, _ == lhs).filterNot(p => diffPos.exists(_.isPrefixOf(p)))
            val freeRhsPos = lhsPos.filter(p => {
              val bv = boundAt(topFml, pos.inExpr ++ p)
              bv.intersect(rhsFv).isEmpty && bv.intersect(lhsFv).isEmpty })
            val (replaced, dotted) = freeRhsPos.foldLeft((f, f))({ case ((fml, d), pp) =>
              (fml.replaceAt(pp, rhs), d.replaceAt(pp, DotTerm())) })
            if (pos.isTopLevel) (Imply(eq, Equiv(f, replaced)), dotted)
            else (Imply(eq, Equiv(sequent(pos.top), sequent(pos.top).replaceAt(pos.inExpr, replaced))),
              sequent(pos.top).replaceAt(pos.inExpr, dotted))
          case Some(t: Term) if t == lhs =>
            (Imply(eq, Equiv(sequent(pos.top), sequent(pos.top).replaceAt(pos.inExpr, rhs))),
              sequent(pos.top).replaceAt(pos.inExpr, DotTerm()))
          case Some(t: Term) if t != lhs =>
            (Imply(eq, Equiv(sequent(pos.top), sequent(pos.top).replaceAt(pos.inExpr, t.replaceFree(lhs, rhs)))),
              sequent(pos.top).replaceAt(pos.inExpr, t.replaceFree(lhs, DotTerm())))
        }

        //@note "stupid" order of cuts, since otherwise original formula not unambiguous from result (e.g., x=0, 0*y=0 ambiguous: was original formula x*y=x or x*y=0 or 0*y=x?)
        val (equivifyCommute, closeWhere) =
          if (pos.isSucc) ((pr: ProvableSig) => pr(EquivifyRight(pos.checkSucc.top), 0)(CommuteEquivRight(pos.checkSucc.top), 0), Fixed(pos))
          else ((pr: ProvableSig) => pr(EquivifyRight(SuccPos(sequent.succ.length)), 0), LastSucc(0))

        val subst = RenUSubst(List(
          (FuncOf(Function("s", None, Unit, Real), Nothing), lhs),
          (FuncOf(Function("t", None, Unit, Real), Nothing), rhs),
          (PredOf(Function("ctxF_", None, Real, Bool), DotTerm()), dottedRepl)))

        (provable
          (Cut(condEquiv), 0)
          /* show */
          (CoHideRight(SuccPos(sequent.succ.length)), 1)
          (subst.toForward(Ax.constFormulaCongruence.provable), 1)
          /* use */
          (ImplyLeft(AntePos(sequent.ante.length)), 0)
          (cutLRFw(repl)(pos).computeResult _, 1) // creates subgoals 1+2
          (HideLeft(AntePos(sequent.ante.length)), 1)
          (equivifyCommute, 2)
          (closeIdWith(closeWhere).computeResult _, 2)
          (closeIdWith(SuccPos(sequent.succ.length)).computeResult _, 0)
          )
      case Some(e) => throw new TacticInapplicableFailure("eqL2R only applicable to equalities l=r, but got " + e.prettyString)
      case None => throw new IllFormedTacticApplicationException("Position " + pos + " does not point to a valid position in sequent " + sequent.prettyString)
    }
  }

  /** @see [[TactixLibrary.eqR2L]] */
  def eqR2L(eqPos: Int): BuiltInPositionTactic = eqR2L(Position(eqPos).checkAnte)
  def eqR2L(eqPos: AntePosition): BuiltInPositionTactic = anon { (provable: ProvableSig, pos: Position) =>
    ProofRuleTactics.requireOneSubgoal(provable, "eqR2L")
    val sequent = provable.subgoals.head
    require(eqPos.isTopLevel, "Equality must be at top level, but is " + pos)
    sequent.sub(eqPos) match {
      case Some(Equal(lhs, rhs)) =>
        (provable
          (useAt(Ax.equalCommute)(eqPos).computeResult _, 0)
          (eqL2R(eqPos)(pos).computeResult _, 0)
          (useAt(Ax.equalCommute)('L, Equal(rhs, lhs)).computeResult _, 0)
          )
      case Some(e) => throw new TacticInapplicableFailure("eqR2L only applicable to equalities l=r, but got " + e.prettyString)
      case None => throw new IllFormedTacticApplicationException("Position " + pos + " does not point to a valid position in sequent " + sequent.prettyString)
    }
  }

  /* Rewrites equalities exhaustively with hiding, but only if left-hand side is an atom (variable or uninterpreted function) */
  @Tactic(names = "L=R all atoms",
    codeName = "atomAllL2R",
    premises="Γ(e) |- Δ(e)",
    // atomAllL2R -------------------------
    conclusion="Γ(x), x=e |- Δ(e)"
  )
<<<<<<< HEAD
  val atomExhaustiveEqL2R: DependentPositionTactic = anon ((pos: Position, sequent: Sequent) => sequent.sub(pos) match {
    case Some(fml@Equal(_: Variable, _)) => TactixLibrary.exhaustiveEqL2R(hide=true)(pos, fml)
    case Some(fml@Equal(FuncOf(Function(_, _, _, _, None), _), _)) => TactixLibrary.exhaustiveEqL2R(hide=true)(pos, fml)
=======
  val atomExhaustiveEqL2R: BuiltInPositionTactic = anon { (provable: ProvableSig, pos: Position) =>
    ProofRuleTactics.requireOneSubgoal(provable, "atomExhaustiveEqL2R")
    val sequent = provable.subgoals.head
    sequent.sub(pos) match {
    case Some(fml@Equal(_: Variable, _)) => TactixLibrary.exhaustiveEqL2R(hide=true)(pos, fml).computeResult(provable)
    case Some(fml@Equal(FuncOf(Function(_, _, _, _, false), _), _)) => TactixLibrary.exhaustiveEqL2R(hide=true)(pos, fml).computeResult(provable)
>>>>>>> f7ff6aa9
    case Some(e) => throw new TacticInapplicableFailure("Equality rewriting only applicable to equalities l=r, but got " + e.prettyString)
    case None => throw new IllFormedTacticApplicationException("Position " + pos + " does not point to a valid position in sequent " + sequent.prettyString)
  }}

  /** Rewrites all atom equalities in the assumptions. */
  @Tactic(displayLevel = "internal")
  val applyEqualities: BuiltInTactic = anon { (provable: ProvableSig) =>
    ProofRuleTactics.requireOneSubgoal(provable, "applyEqualities")
    val seq = provable.subgoals.head
    seq.zipAnteWithPositions.filter({
      case (Equal(v: Variable, t), _) => v != t
      case (Equal(fn@FuncOf(Function(_, _, _, _, None), _), t), _) => fn != t
      case _ => false
    }).reverseMap({ case (_, pos) => Idioms.doIfFw(_.subgoals.head(pos.checkTop) match {
          case Equal(l: Variable, r) => l != r
          case Equal(l: FuncOf, r) => l != r
          case _ => false // earlier rewriting may have rewritten LHS to non-trivial term, e.g., x=y+1, x=z+5 ~> z+5=y+1
        })(EqualityTactics.atomExhaustiveEqL2R(pos).computeResult)
      }).foldLeft(provable)({ (pr, r) => pr(r.result _, 0) })
  }

  /**
   * Rewrites free occurrences of the right-hand side of an equality into the left-hand side exhaustively.
   * @example {{{
   *    2=x, 2+y=7 |- 2+1<y, [x:=3;]x>0
   *    --------------------------------exhaustiveEqR2L(-1)
   *    2=x, x+y=7 |- x+1<y, [x:=3;]x>0
   * }}}
   * @return The tactic.
   */
  val exhaustiveEqR2L: BuiltInPositionTactic = anon { (provable: ProvableSig, pos: Position) =>
    ProofRuleTactics.requireOneSubgoal(provable, "exhaustiveqR2L")
    val sequent = provable.subgoals.head
    sequent.sub(pos) match {
      //@Tactic in [[TactixLibrary]]
      case Some(fml@Equal(lhs, rhs)) =>
        (provable
          (useAt(Ax.equalCommute)(pos, fml).computeResult _, 0)
          (exhaustiveEqL2R(pos, Equal(rhs, lhs)).computeResult _, 0)
          (useAt(Ax.equalCommute)(pos, Equal(rhs, lhs)).computeResult _, 0)
          )
  }}


  /** @see [[TactixLibrary.abbrv()]] */
  def abbrv(abbrvV: Variable): BuiltInPositionTactic = anon { (provable: ProvableSig, pos: Position) =>
    ProofRuleTactics.requireOneSubgoal(provable, "abbrv")
    val sequent = provable.subgoals.head
    sequent.sub(pos) match {
    case Some(t: Term) => abbrv(t, Some(abbrvV)).result(provable)
    case Some(e) => throw new TacticInapplicableFailure("Expected a term at position " + pos + ", but got " + e)
    case _ => throw new IllFormedTacticApplicationException("Position " + pos + " is undefined in sequent " + sequent)
  }}

  /**
   * Abbreviates a term `t` to a variable everywhere, except in places where some free variable of `t` is bound.
    *
    * @example {{{
   *   max_0 = max(c,d) |- a+b <= max_0+e
   *   ----------------------------------------abbrv("max(c,d)".asTerm)
   *                    |- a+b <= max(c, d) + e
   * }}}
    * @example { { {
    * *   e = max(c,d), e <= 7 |- [c:=2;]max(c, d) >= 2
    * *   ---------------------------------------------abbrv("max(c,d)".asTerm, Some("e".asVariable))
    * *         max(c, d) <= 7 |- [c:=2;]max(c, d) >= 2
    * * }}}
   * @param abbrvV The abbreviation. If None, the tactic picks a name based on the top-level operator of the term.
   * @return The tactic.
   */
  def abbrv(t: Term, abbrvV: Option[Variable]): BuiltInTactic = anon { provable: ProvableSig =>
    ProofRuleTactics.requireOneSubgoal(provable, "abbrv")
    val sequent = provable.subgoals.head
    //@Tactic in [[TactixLibrary.abbrvAll]]
    require(abbrvV.isEmpty ||
      !(sequent.ante.flatMap(StaticSemantics.signature)
        ++ sequent.succ.flatMap(StaticSemantics.signature)).contains(abbrvV.get),
      "Abbreviation must be fresh in sequent")
    val v = abbrvV match {
      case Some(vv) => vv
      case None => t match {
        case FuncOf(Function(n, _, _, sort, Some(_)), _) => Variable(n + "_", TacticHelper.freshIndexInSequent(n + "_", sequent), sort)
        case FuncOf(Function(n, _, _, sort, None), _) => Variable(n, TacticHelper.freshIndexInSequent(n, sequent), sort)
        case BaseVariable(n, _, sort) => Variable(n, TacticHelper.freshIndexInSequent(n, sequent), sort)
        case _ => Variable("x", TacticHelper.freshIndexInSequent("x", sequent), t.sort)
      }
    }

    (provable
      (Cut(Exists(List(v), Equal(v, t))), 0)
      /* show */
      (CoHideRight(SuccPos(sequent.succ.length)), 1)
      (existsR(t)(1).computeResult _, 1)
      (US(Ax.equalReflexive.provable).result _, 1)
      /* use */
      (existsL(AntePos(sequent.ante.length)).computeResult _, 0)
      (exhaustiveEqR2L(AntePos(sequent.ante.length)).computeResult _, 0)
      )
  }

  /**
    * Abbreviates a term to a variable at a position.
    * @example {{{
    *   |- [x:=2;]\exists z (z=min(x,y) & z<=2)
    *   ---------------------------------------abbrvAt("min(x,y)".asTerm, Some("z".asVariable)(1,1::Nil)
    *   |- [x:=2;]min(x,y) <= 2
    * }}}
    * @param x The abbreviation. If None, the tactic picks a name based on the top-level operator of the term.
    * @return The tactic.
    */
  @Tactic(displayLevel = "internal")
  def abbrvAt(e: Term, x: Option[Variable]): DependentPositionWithAppliedInputTactic = inputanon ((pos: Position, sequent: Sequent) => {
      val inFml = sequent.sub(pos) match {
        case Some(p: Formula) => p
        case Some(t: Term) => throw new TacticInapplicableFailure("Position " + pos + " expected to point to a formula, but points to term " + t.prettyString)
        case _ => throw new IllFormedTacticApplicationException("Position " + pos + " does not point to an expression")
      }
      require(x.isEmpty ||
        !sequent.sub(pos).forall(StaticSemantics.signature(_).contains(x.get)),
        "Abbreviation must be fresh at position")
      val v = x match {
        case Some(vv) => vv
        case None => e match {
          case FuncOf(Function(n, _, _, sort,_), _) => Variable(n, TacticHelper.freshIndexInSequent(n, sequent), sort)
          case BaseVariable(n, _, sort) => Variable(n, TacticHelper.freshIndexInSequent(n, sequent), sort)
          case _ => Variable("x", TacticHelper.freshIndexInSequent("x", sequent), e.sort)
        }
      }

      val polarity = FormulaTools.polarityAt(sequent(pos.top), pos.inExpr) * (if (pos.isSucc) 1 else -1)

      val cutFml =
        if (polarity >= 0) /* positive and unknown polarity */ Forall(v :: Nil, Imply(Equal(v, e), inFml.replaceFree(e, v)))
        else Exists(v :: Nil, And(Equal(v, e), inFml.replaceFree(e, v)))

      val cohidePos = if (pos.isAnte) cohide('Rlast) else cohide(pos.top)

      cutAt(cutFml)(pos) <(
        /* use */ skip,
        /* show */ cohidePos & CMon(pos.inExpr) & implyR(1) &
        (if (polarity >= 0) allL(e)(-1) & implyL(-1) <(cohide(2) & byUS(Ax.equalReflexive), id)
         else existsR(e)(1) & andR(1) <(cohide(1) & byUS(Ax.equalReflexive), id)) &
        done
      )
  })

  /**
   * Expands an absolute value function.
   * @example {{{
   *    x>=0&abs_0=x | x<0&abs_0=-x |- abs_0=5
   *    ---------------------------------------abs(1, 0::Nil)
   *                                |- abs(x)=5
   * }}}
   * @return The tactic.
   */
  @Tactic(names = "Expand absolute value", codeName = "absExp")
<<<<<<< HEAD
  val abs: DependentPositionTactic = anon ((pos: Position, sequent: Sequent) => sequent.at(pos) match {
    //todo: should match the abs interpretation exactly
    case (ctx, abs@FuncOf(Function(fn, None, Real, Real, Some(_)), t)) if fn == "abs" =>
=======
  val abs: BuiltInPositionTactic = anon { (provable: ProvableSig, pos: Position) =>
    ProofRuleTactics.requireOneSubgoal(provable, "abs")
    val sequent = provable.subgoals.head
    sequent.at(pos) match {
    case (_, _: Formula) => mapSubpositions(pos, sequent, {
      case (FuncOf(InterpretedSymbols.absF, _), pp) => Some(?(abs(pp).computeResult _)(_))
      case _ => None
    }).foldLeft(provable)({ (pr, r) => pr(r, 0) })
    case (ctx, abs@FuncOf(fn@InterpretedSymbols.absF, t)) =>
>>>>>>> f7ff6aa9
      if (StaticSemantics.boundVars(ctx.ctx).intersect(StaticSemantics.freeVars(t)).isEmpty) {
        val freshAbsIdx = TacticHelper.freshIndexInSequent(fn.name + "_", sequent)
        val absVar = Variable(fn.name + "_", freshAbsIdx)
        (provable
          (abbrv(abs, Some(absVar)).result _, 0)
          (useAt(Ax.equalCommute)('L, Equal(absVar, abs)).computeResult _, 0)
          (useAt(Ax.abs)('L, Equal(abs, absVar)).computeResult _, 0)
          )
      } else {
        absAt(pos).computeResult(provable)
      }
    case (_, e) => throw new TacticInapplicableFailure("absExp only applicable to abs(.), but got " + e.prettyString)
  }}

  private lazy val absContradiction = AnonymousLemmas.remember("f()<0 & f()>=0 <-> false".asFormula, QE, namespace)
  private lazy val minContradiction = AnonymousLemmas.remember("f()>g() & f()<=g() <-> false".asFormula, QE, namespace)
  private lazy val maxContradiction = AnonymousLemmas.remember("f()<g() & f()>=g() <-> false".asFormula, QE, namespace)

  /** Expands abs only at a specific position (also works in contexts that bind the argument of abs). */
  @Tactic(displayLevel = "internal")
<<<<<<< HEAD
  val absAt: DependentPositionTactic = anon ((pos: Position, sequent: Sequent) => sequent.sub(pos) match {
    //todo: should match the abs interpretation exactly
    case Some(absTerm@FuncOf(Function(fn, None, Real, Real, Some(_)), x)) if fn == "abs" =>
=======
  val absAt: BuiltInPositionTactic = anon { (provable: ProvableSig, pos: Position) =>
    ProofRuleTactics.requireOneSubgoal(provable, "absAt")
    val sequent = provable.subgoals.head
    sequent.sub(pos) match {
    case Some(absTerm@FuncOf(fn@InterpretedSymbols.absF, x)) =>
>>>>>>> f7ff6aa9
      val parentPos = pos.topLevel ++ FormulaTools.parentFormulaPos(pos.inExpr, sequent(pos.top))

      val expanded = sequent.sub(parentPos) match {
        case Some(fml: Formula) =>
          Or(
            And(GreaterEqual(x, Number(0)), fml.replaceFree(absTerm, x)),
            And(Less(x, Number(0)), fml.replaceFree(absTerm, Neg(x))))
      }

      val cohidePos = if (pos.isAnte) CoHideRight(SuccPos(sequent.succ.length)) else CoHideRight(pos.checkSucc.top)

      val polarity = FormulaTools.polarityAt(sequent(pos.top), parentPos.inExpr) * (if (pos.isSucc) 1 else -1)

      val afterCMonPos =
        if (polarity >= 0) SuccPosition.base0(0, PosInExpr(pos.inExpr.pos.drop(parentPos.inExpr.pos.length)))
        else AntePosition.base0(0, PosInExpr(pos.inExpr.pos.drop(parentPos.inExpr.pos.length)))
      val proveAbs = (pr: ProvableSig) =>
        if (polarity >= 0) {
          /*
          abs(afterCMonPos) & orL(-1) <(
            orL(-2) <(
              andL(-2) & eqL2R(-3)(1) & andL(-1) & id,
              andL(-2) & andL(-1) & andLi(keepLeft=false)(AntePos(0), AntePos(2)) & useAt(absContradiction, PosInExpr(0::Nil))(-3) & closeF),
            orL(-2) <(
              andL(-2) & andL(-1) & andLi(keepLeft=false)(AntePos(2), AntePos(0)) & useAt(absContradiction, PosInExpr(0::Nil))(-3) & closeF,
              andL(-2) & eqL2R(-3)(1) & andL(-1) & id))
           */
          (pr
            (abs(afterCMonPos).computeResult _, 0)
            (OrLeft(AntePos(0)), 0)
            /* right */
            (OrLeft(AntePos(1)), 1) // creates subgoals 1+2
            (AndLeft(AntePos(1)), 2)
            (eqL2R(-3)(1).computeResult _, 2)
            (AndLeft(AntePos(0)), 2)
            (id.result _, 2)
            (AndLeft(AntePos(1)), 1)
            (AndLeft(AntePos(0)), 1)
            (andLi(keepLeft=false)(AntePos(2), AntePos(0)).computeResult _, 1)
            (useAt(absContradiction, PosInExpr(0::Nil))(-3).computeResult _, 1)
            (closeF.result _, 1)
            /* left */
            (OrLeft(AntePos(1)), 0) // creates subgoals 0+1
            (AndLeft(AntePos(1)), 1)
            (AndLeft(AntePos(0)), 1)
            (andLi(keepLeft=false)(AntePos(0), AntePos(2)).computeResult _, 1)
            (useAt(absContradiction, PosInExpr(0::Nil))(-3).computeResult _, 1)
            (closeF.result _, 1)
            (AndLeft(AntePos(1)), 0)
            (eqL2R(-3)(1).computeResult _, 0)
            (AndLeft(AntePos(0)), 0)
            (id.result _, 0)
            )
        } else {
          /*
          abs(afterCMonPos) & orR(1) & orL(-2) <(
            andL(-2) & eqL2R(-3)(-1) & andR(1) & OnAll(id),
            andL(-2) & eqL2R(-3)(-1) & andR(2) & OnAll(id))
           */
          (pr
            (abs(afterCMonPos).computeResult _, 0)
            (OrRight(SuccPos(0)), 0)
            (OrLeft(AntePos(1)), 0)
            /* right */
            (AndLeft(AntePos(1)), 1)
            (eqL2R(-3)(-1).computeResult _, 1)
            (AndRight(SuccPos(1)), 1)
            (id.result _, 2)
            (id.result _, 1)
            /* left */
            (AndLeft(AntePos(1)), 0)
            (eqL2R(-3)(-1).computeResult _, 0)
            (AndRight(SuccPos(0)), 0)
            (id.result _, 1)
            (id.result _, 0)
            )
        }

      (provable
        (cutAtFw(expanded)(parentPos).computeResult _, 0)
        /* show */
        (cohidePos, 1)
        (CMonFw(parentPos.inExpr).result _, 1)
        (ImplyRight(SuccPos(0)), 1)
        (assertT(_.at(afterCMonPos) match {
          case (ctx, FuncOf(_, t)) => StaticSemantics.boundVars(ctx.ctx).intersect(StaticSemantics.freeVars(t)).isEmpty
          case _ => false
        }, "Unable to expand " + fn + " since its argument is bound in context").result _, 1)
        (proveAbs, 1)
        )
    case Some(e) => throw new TacticInapplicableFailure("absAt only applicable to abs, but got " + e.prettyString)
    case None => throw new IllFormedTacticApplicationException("Position " + pos + " does not point to valid position in sequent " + sequent.prettyString)
  }}

  /**
   * Expands min/max function.
   * @example {{{
   *    x>=y&max_0=x | x<y&max_0=y  |- max_0=5
   *    ------------------------------------------max(1, 0::Nil)
   *                                |- max(x,y)=5
   * }}}
   * @return The tactic.
   */
  @Tactic(names = "Expand min/max")
<<<<<<< HEAD
  val minmax: DependentPositionTactic = anon ((pos: Position, sequent: Sequent) => sequent.at(pos) match {
    case (_, _: Formula) => mapSubpositions(pos, sequent, {
      //todo: should match the max/min interpretation exactly
      case (FuncOf(Function(fn, None, Tuple(Real, Real), Real, Some(_)), _), pp) =>
        if (fn == InterpretedSymbols.minF.name || fn == InterpretedSymbols.maxF.name) Some(?(minmax(pp)))
        else None
      case _ => None
    }).reduceRightOption[BelleExpr](_ & _).getOrElse(skip)
    //todo: should match the max/min interpretation exactly
    case (ctx, minmax@FuncOf(Function(fn, None, Tuple(Real, Real), Real, Some(_)), t: Pair))
        if fn == InterpretedSymbols.minF.name || fn == InterpretedSymbols.maxF.name =>
      if (StaticSemantics.boundVars(ctx.ctx).intersect(StaticSemantics.freeVars(t)).isEmpty) {
        val freshMinMaxIdx = TacticHelper.freshIndexInSequent(fn + "_", sequent)
        val minmaxVar = Variable(fn + "_", freshMinMaxIdx)
        abbrv(minmax, Some(minmaxVar)) &
          useAt(Ax.equalCommute)('L, Equal(minmaxVar, minmax)) &
          (fn match {
            case InterpretedSymbols.minF.name => useAt(Ax.min)('L, Equal(minmax, minmaxVar))
            case InterpretedSymbols.maxF.name => useAt(Ax.max)('L, Equal(minmax, minmaxVar))
            case _ => throw new AssertionError("Cannot happen")
          })
      } else {
        minmaxAt(pos)
      }
    case (_, e) => throw new TacticInapplicableFailure("minmax only applicable to min/max, but got " + e.prettyString)
  })
  /** Expands min/max only at a specific position (also works in contexts that bind some of the arguments). */
  @Tactic(displayLevel = "internal")
  val minmaxAt: DependentPositionTactic = anon ((pos: Position, sequent: Sequent) => sequent.sub(pos) match {
    //todo: should match the max/min interpretation exactly
    case Some(minmaxTerm@FuncOf(Function(fn, None, Tuple(Real, Real), Real, Some(_)), Pair(f, g))) if fn == "min" || fn == "max" =>
=======
  val minmax: BuiltInPositionTactic = anon { (provable: ProvableSig, pos: Position) =>
    ProofRuleTactics.requireOneSubgoal(provable, "minmax")
    val sequent = provable.subgoals.head
    sequent.at(pos) match {
      case (_, _: Formula) => mapSubpositions(pos, sequent, {
        case (FuncOf(Function(fn, None, Tuple(Real, Real), Real, true), _), pp) =>
          if (fn == InterpretedSymbols.minF.name || fn == InterpretedSymbols.maxF.name) Some(?(minmax(pp).computeResult _)(_))
          else None
        case _ => None
      }).foldLeft(provable)({ (pr, r) => pr(r, 0) })
      case (ctx, minmax@FuncOf(Function(fn, None, Tuple(Real, Real), Real, true), t: Pair))
          if fn == InterpretedSymbols.minF.name || fn == InterpretedSymbols.maxF.name =>
        if (StaticSemantics.boundVars(ctx.ctx).intersect(StaticSemantics.freeVars(t)).isEmpty) {
          val freshMinMaxIdx = TacticHelper.freshIndexInSequent(fn + "_", sequent)
          val minmaxVar = Variable(fn + "_", freshMinMaxIdx)
          (provable
            (abbrv(minmax, Some(minmaxVar)).result _, 0)
            (useAt(Ax.equalCommute)('L, Equal(minmaxVar, minmax)).computeResult _, 0)
            (fn match {
              case InterpretedSymbols.minF.name => useAt(Ax.min)('L, Equal(minmax, minmaxVar)).computeResult _
              case InterpretedSymbols.maxF.name => useAt(Ax.max)('L, Equal(minmax, minmaxVar)).computeResult _
              case _ => throw new AssertionError("Cannot happen")
            }, 0)
            )
        } else {
          minmaxAt(pos).computeResult(provable)
        }
      case (_, e) => throw new TacticInapplicableFailure("minmax only applicable to min/max, but got " + e.prettyString)
    }
  }
  /** Expands min/max only at a specific position (also works in contexts that bind some of the arguments). */
  @Tactic(displayLevel = "internal")
  val minmaxAt: BuiltInPositionTactic = anon { (provable: ProvableSig, pos: Position) =>
    ProofRuleTactics.requireOneSubgoal(provable, "minmaxAt")
    val sequent = provable.subgoals.head
    sequent.sub(pos) match {
    case Some(minmaxTerm@FuncOf(Function(fn, None, Tuple(Real, Real), Real, true), Pair(f, g)))
      if fn == InterpretedSymbols.minF.name || fn == InterpretedSymbols.maxF.name =>
>>>>>>> f7ff6aa9
      val parentPos = pos.topLevel ++ FormulaTools.parentFormulaPos(pos.inExpr, sequent(pos.top))

      val expanded = sequent.sub(parentPos) match {
        case Some(fml: Formula) if fn == InterpretedSymbols.minF.name =>
          Or(
            And(LessEqual(f, g), fml.replaceFree(minmaxTerm, f)),
            And(Greater(f, g), fml.replaceFree(minmaxTerm, g))
          )
        case Some(fml: Formula) if fn == InterpretedSymbols.maxF.name =>
          Or(
            And(GreaterEqual(f, g), fml.replaceFree(minmaxTerm, f)),
            And(Less(f, g), fml.replaceFree(minmaxTerm, g))
          )
      }

      val cohidePos = if (pos.isAnte) CoHideRight(SuccPos(sequent.succ.length)) else CoHideRight(pos.checkSucc.top)

      val polarity = FormulaTools.polarityAt(sequent(pos.top), parentPos.inExpr) * (if (pos.isSucc) 1 else -1)

      val contradiction = if (fn == InterpretedSymbols.minF.name) minContradiction else maxContradiction

      val afterCMonPos =
        if (polarity >= 0) SuccPosition.base0(0, PosInExpr(pos.inExpr.pos.drop(parentPos.inExpr.pos.length)))
        else AntePosition.base0(0, PosInExpr(pos.inExpr.pos.drop(parentPos.inExpr.pos.length)))

      val proveMinMax = (pr: ProvableSig) =>
        if (polarity >= 0) {
          /*
          minmax(afterCMonPos) & orL(-1) <(
            orL(-2) <(
              andL(-2) & eqL2R(-3)(1) & andL(-1) & id,
              andL(-2) & andL(-1) & andLi(keepLeft=false)(AntePos(0), AntePos(2)) & useAt(contradiction, PosInExpr(0::Nil))(-3) & closeF),
            orL(-2) <(
              andL(-2) & andL(-1) & andLi(keepLeft=false)(AntePos(2), AntePos(0)) & useAt(contradiction, PosInExpr(0::Nil))(-3) & closeF,
              andL(-2) & eqL2R(-3)(1) & andL(-1) & id))
           */
          (pr
            (minmax(afterCMonPos).computeResult _, 0)
            (OrLeft(AntePos(0)), 0)
            /* right */
            (OrLeft(AntePos(1)), 1)
            (AndLeft(AntePos(1)), 2)
            (eqL2R(-3)(1).computeResult _, 2)
            (AndLeft(AntePos(0)), 2)
            (id.result _, 2)
            (AndLeft(AntePos(1)), 1)
            (AndLeft(AntePos(0)), 1)
            (andLi(keepLeft=false)(AntePos(2), AntePos(0)).computeResult _, 1)
            (useAt(contradiction, PosInExpr(0::Nil))(-3).computeResult _, 1)
            (closeF.result _, 1)
            /* left */
            (OrLeft(AntePos(1)), 0)
            (AndLeft(AntePos(1)), 1)
            (AndLeft(AntePos(0)), 1)
            (andLi(keepLeft=false)(AntePos(0), AntePos(2)).computeResult _, 1)
            (useAt(contradiction, PosInExpr(0::Nil))(-3).computeResult _, 1)
            (closeF.result _, 1)
            (AndLeft(AntePos(1)), 0)
            (eqL2R(-3)(1).computeResult _, 0)
            (AndLeft(AntePos(0)), 0)
            (id.result _, 0)
            )
        } else {
          (pr
            (minmax(afterCMonPos).computeResult _, 0)
            (OrRight(SuccPos(0)), 0)
            (OrLeft(AntePos(1)), 0)
            /* right */
            (AndLeft(AntePos(1)), 1)
            (eqL2R(-3)(-1).computeResult _, 1)
            (AndRight(SuccPos(1)), 1)
            (id.result _, 2)
            (id.result _, 1)
            /* left */
            (AndLeft(AntePos(1)), 0)
            (eqL2R(-3)(-1).computeResult _, 0)
            (AndRight(SuccPos(0)), 0)
            (id.result _, 1)
            (id.result _, 0)
            )
        }

      (provable
        (cutAtFw(expanded)(parentPos).computeResult _, 0)
        /* show */
        (cohidePos, 1)
        (CMonFw(parentPos.inExpr).result _, 1)
        (ImplyRight(SuccPos(0)), 1)
        (assertT(_.at(afterCMonPos) match {
          case (ctx, FuncOf(_, t)) => StaticSemantics.boundVars(ctx.ctx).intersect(StaticSemantics.freeVars(t)).isEmpty
          case _ => false
        }, "Unable to expand " + fn + " since its arguments are bound in context").result _, 1)
        (proveMinMax, 1)
        )
    case Some(e) => throw new TacticInapplicableFailure("minmaxAt only applicable to min/max, but got " + e.prettyString)
    case None => throw new IllFormedTacticApplicationException("Position " + pos.prettyString + " does not point to a valid position in " + sequent.prettyString)
  }}

  private def protectPos(tac: BuiltInPositionTactic): BuiltInPositionTactic = anon { (provable: ProvableSig, pos: Position) =>
    val sequent = provable.subgoals.head
    if (sequent.sub(pos).isDefined) tac(pos).computeResult(provable)
    else provable //todo: skip or throw a catchable failure?
  }

  /**
   * Expands an interpreted function.
   * @example {{{
   *    x>=0&abs_0=x | x<0&abs_0=-x |- abs_0=5
   *    ---------------------------------------expand(1, 0::Nil)
   *                                |- abs<<...>>(x)=5
   * }}}
   * @return The tactic.
   */
  @Tactic(names = "Expand interpreted function at position")
  val expand: DependentPositionTactic = anon ((pos: Position, sequent: Sequent) => sequent.at(pos) match {
    case (ctx, t@FuncOf(f@Function(fn, None, Real, Real, Some(interp)), _)) =>
      val freshIdx = TacticHelper.freshIndexInSequent(fn + "_", sequent)
      val freshVar = Variable(fn + "_", freshIdx)
      abbrvAt(t,Some(freshVar))(pos) &
        ??? //useAt(ElidingProvable(Provable.implicitFuncAxiom(f)))('L, Equal(abs, absVar))

    case (_, e) => throw new TacticInapplicableFailure("expand only applicable to interpreted functions, but got " + e.prettyString)
  })

  /** Expands all special functions (abs/min/max). */
  @Tactic(names="Expand all special functions")
  val expandAll: BuiltInTactic = anon { (provable: ProvableSig) =>
    ProofRuleTactics.requireOneSubgoal(provable, "expandAll")
    val s = provable.subgoals.head
    val allTopPos = s.ante.indices.map(AntePos) ++ s.succ.indices.map(SuccPos)
    val tactics = allTopPos.flatMap(p =>
      Idioms.mapSubpositions(p, s, {
        case (FuncOf(InterpretedSymbols.absF, _), pos: Position) => Some(?(protectPos(abs)(pos).computeResult _)(_))
        case (FuncOf(InterpretedSymbols.minF, _), pos: Position) => Some(?(protectPos(minmax)(pos).computeResult _)(_))
        case (FuncOf(InterpretedSymbols.maxF, _), pos: Position) => Some(?(protectPos(minmax)(pos).computeResult _)(_))
        case _ => None
      })
    )
<<<<<<< HEAD
    tactics.reduceOption[BelleExpr](_ & _).getOrElse(skip) &
      Idioms.doIf(_.subgoals.exists(StaticSemantics.symbols(_).exists({
        case  InterpretedSymbols.absF | InterpretedSymbols.minF | InterpretedSymbols.maxF => true
        case _ => false
      })))(onAll(expandAll))
  })
=======
    (tactics.foldLeft(provable)({ (pr, r) => pr(r, 0) })
      (Idioms.doIfFw(_.subgoals.exists(StaticSemantics.symbols(_).exists({ case Function(_, _, _, _, interpreted) => interpreted case _ => false })))(expandAll.result).result _, 0)
      )
  }

>>>>>>> f7ff6aa9
  /** Expands all special functions (abs/min/max) underneath position `pos`. */
  @Tactic(displayLevel = "internal")
  val expandAllAt: BuiltInPositionTactic = anon { (provable: ProvableSig, pos: Position) =>
    ProofRuleTactics.requireOneSubgoal(provable, "expandAllAt")
    val tactics =
      Idioms.mapSubpositions(pos, provable.subgoals.head, {
        case (FuncOf(InterpretedSymbols.absF, _), pos: Position) => Some(?(protectPos(abs)(pos).computeResult _)(_))
        case (FuncOf(InterpretedSymbols.minF, _), pos: Position) => Some(?(protectPos(minmax)(pos).computeResult _)(_))
        case (FuncOf(InterpretedSymbols.maxF, _), pos: Position) => Some(?(protectPos(minmax)(pos).computeResult _)(_))
        case _ => None
      })
    tactics.foldLeft(provable)({ (pr, r) => pr(r, 0) })
  }
}<|MERGE_RESOLUTION|>--- conflicted
+++ resolved
@@ -171,18 +171,12 @@
     // atomAllL2R -------------------------
     conclusion="Γ(x), x=e |- Δ(e)"
   )
-<<<<<<< HEAD
-  val atomExhaustiveEqL2R: DependentPositionTactic = anon ((pos: Position, sequent: Sequent) => sequent.sub(pos) match {
-    case Some(fml@Equal(_: Variable, _)) => TactixLibrary.exhaustiveEqL2R(hide=true)(pos, fml)
-    case Some(fml@Equal(FuncOf(Function(_, _, _, _, None), _), _)) => TactixLibrary.exhaustiveEqL2R(hide=true)(pos, fml)
-=======
   val atomExhaustiveEqL2R: BuiltInPositionTactic = anon { (provable: ProvableSig, pos: Position) =>
     ProofRuleTactics.requireOneSubgoal(provable, "atomExhaustiveEqL2R")
     val sequent = provable.subgoals.head
     sequent.sub(pos) match {
     case Some(fml@Equal(_: Variable, _)) => TactixLibrary.exhaustiveEqL2R(hide=true)(pos, fml).computeResult(provable)
     case Some(fml@Equal(FuncOf(Function(_, _, _, _, false), _), _)) => TactixLibrary.exhaustiveEqL2R(hide=true)(pos, fml).computeResult(provable)
->>>>>>> f7ff6aa9
     case Some(e) => throw new TacticInapplicableFailure("Equality rewriting only applicable to equalities l=r, but got " + e.prettyString)
     case None => throw new IllFormedTacticApplicationException("Position " + pos + " does not point to a valid position in sequent " + sequent.prettyString)
   }}
@@ -194,7 +188,7 @@
     val seq = provable.subgoals.head
     seq.zipAnteWithPositions.filter({
       case (Equal(v: Variable, t), _) => v != t
-      case (Equal(fn@FuncOf(Function(_, _, _, _, None), _), t), _) => fn != t
+      case (Equal(fn@FuncOf(Function(_, _, _, _, false), _), t), _) => fn != t
       case _ => false
     }).reverseMap({ case (_, pos) => Idioms.doIfFw(_.subgoals.head(pos.checkTop) match {
           case Equal(l: Variable, r) => l != r
@@ -264,8 +258,8 @@
     val v = abbrvV match {
       case Some(vv) => vv
       case None => t match {
-        case FuncOf(Function(n, _, _, sort, Some(_)), _) => Variable(n + "_", TacticHelper.freshIndexInSequent(n + "_", sequent), sort)
-        case FuncOf(Function(n, _, _, sort, None), _) => Variable(n, TacticHelper.freshIndexInSequent(n, sequent), sort)
+        case FuncOf(Function(n, _, _, sort, true), _) => Variable(n + "_", TacticHelper.freshIndexInSequent(n + "_", sequent), sort)
+        case FuncOf(Function(n, _, _, sort,_), _) => Variable(n, TacticHelper.freshIndexInSequent(n, sequent), sort)
         case BaseVariable(n, _, sort) => Variable(n, TacticHelper.freshIndexInSequent(n, sequent), sort)
         case _ => Variable("x", TacticHelper.freshIndexInSequent("x", sequent), t.sort)
       }
@@ -339,11 +333,6 @@
    * @return The tactic.
    */
   @Tactic(names = "Expand absolute value", codeName = "absExp")
-<<<<<<< HEAD
-  val abs: DependentPositionTactic = anon ((pos: Position, sequent: Sequent) => sequent.at(pos) match {
-    //todo: should match the abs interpretation exactly
-    case (ctx, abs@FuncOf(Function(fn, None, Real, Real, Some(_)), t)) if fn == "abs" =>
-=======
   val abs: BuiltInPositionTactic = anon { (provable: ProvableSig, pos: Position) =>
     ProofRuleTactics.requireOneSubgoal(provable, "abs")
     val sequent = provable.subgoals.head
@@ -353,7 +342,6 @@
       case _ => None
     }).foldLeft(provable)({ (pr, r) => pr(r, 0) })
     case (ctx, abs@FuncOf(fn@InterpretedSymbols.absF, t)) =>
->>>>>>> f7ff6aa9
       if (StaticSemantics.boundVars(ctx.ctx).intersect(StaticSemantics.freeVars(t)).isEmpty) {
         val freshAbsIdx = TacticHelper.freshIndexInSequent(fn.name + "_", sequent)
         val absVar = Variable(fn.name + "_", freshAbsIdx)
@@ -374,17 +362,11 @@
 
   /** Expands abs only at a specific position (also works in contexts that bind the argument of abs). */
   @Tactic(displayLevel = "internal")
-<<<<<<< HEAD
-  val absAt: DependentPositionTactic = anon ((pos: Position, sequent: Sequent) => sequent.sub(pos) match {
-    //todo: should match the abs interpretation exactly
-    case Some(absTerm@FuncOf(Function(fn, None, Real, Real, Some(_)), x)) if fn == "abs" =>
-=======
   val absAt: BuiltInPositionTactic = anon { (provable: ProvableSig, pos: Position) =>
     ProofRuleTactics.requireOneSubgoal(provable, "absAt")
     val sequent = provable.subgoals.head
     sequent.sub(pos) match {
     case Some(absTerm@FuncOf(fn@InterpretedSymbols.absF, x)) =>
->>>>>>> f7ff6aa9
       val parentPos = pos.topLevel ++ FormulaTools.parentFormulaPos(pos.inExpr, sequent(pos.top))
 
       val expanded = sequent.sub(parentPos) match {
@@ -489,39 +471,6 @@
    * @return The tactic.
    */
   @Tactic(names = "Expand min/max")
-<<<<<<< HEAD
-  val minmax: DependentPositionTactic = anon ((pos: Position, sequent: Sequent) => sequent.at(pos) match {
-    case (_, _: Formula) => mapSubpositions(pos, sequent, {
-      //todo: should match the max/min interpretation exactly
-      case (FuncOf(Function(fn, None, Tuple(Real, Real), Real, Some(_)), _), pp) =>
-        if (fn == InterpretedSymbols.minF.name || fn == InterpretedSymbols.maxF.name) Some(?(minmax(pp)))
-        else None
-      case _ => None
-    }).reduceRightOption[BelleExpr](_ & _).getOrElse(skip)
-    //todo: should match the max/min interpretation exactly
-    case (ctx, minmax@FuncOf(Function(fn, None, Tuple(Real, Real), Real, Some(_)), t: Pair))
-        if fn == InterpretedSymbols.minF.name || fn == InterpretedSymbols.maxF.name =>
-      if (StaticSemantics.boundVars(ctx.ctx).intersect(StaticSemantics.freeVars(t)).isEmpty) {
-        val freshMinMaxIdx = TacticHelper.freshIndexInSequent(fn + "_", sequent)
-        val minmaxVar = Variable(fn + "_", freshMinMaxIdx)
-        abbrv(minmax, Some(minmaxVar)) &
-          useAt(Ax.equalCommute)('L, Equal(minmaxVar, minmax)) &
-          (fn match {
-            case InterpretedSymbols.minF.name => useAt(Ax.min)('L, Equal(minmax, minmaxVar))
-            case InterpretedSymbols.maxF.name => useAt(Ax.max)('L, Equal(minmax, minmaxVar))
-            case _ => throw new AssertionError("Cannot happen")
-          })
-      } else {
-        minmaxAt(pos)
-      }
-    case (_, e) => throw new TacticInapplicableFailure("minmax only applicable to min/max, but got " + e.prettyString)
-  })
-  /** Expands min/max only at a specific position (also works in contexts that bind some of the arguments). */
-  @Tactic(displayLevel = "internal")
-  val minmaxAt: DependentPositionTactic = anon ((pos: Position, sequent: Sequent) => sequent.sub(pos) match {
-    //todo: should match the max/min interpretation exactly
-    case Some(minmaxTerm@FuncOf(Function(fn, None, Tuple(Real, Real), Real, Some(_)), Pair(f, g))) if fn == "min" || fn == "max" =>
-=======
   val minmax: BuiltInPositionTactic = anon { (provable: ProvableSig, pos: Position) =>
     ProofRuleTactics.requireOneSubgoal(provable, "minmax")
     val sequent = provable.subgoals.head
@@ -560,7 +509,6 @@
     sequent.sub(pos) match {
     case Some(minmaxTerm@FuncOf(Function(fn, None, Tuple(Real, Real), Real, true), Pair(f, g)))
       if fn == InterpretedSymbols.minF.name || fn == InterpretedSymbols.maxF.name =>
->>>>>>> f7ff6aa9
       val parentPos = pos.topLevel ++ FormulaTools.parentFormulaPos(pos.inExpr, sequent(pos.top))
 
       val expanded = sequent.sub(parentPos) match {
@@ -665,26 +613,6 @@
     else provable //todo: skip or throw a catchable failure?
   }
 
-  /**
-   * Expands an interpreted function.
-   * @example {{{
-   *    x>=0&abs_0=x | x<0&abs_0=-x |- abs_0=5
-   *    ---------------------------------------expand(1, 0::Nil)
-   *                                |- abs<<...>>(x)=5
-   * }}}
-   * @return The tactic.
-   */
-  @Tactic(names = "Expand interpreted function at position")
-  val expand: DependentPositionTactic = anon ((pos: Position, sequent: Sequent) => sequent.at(pos) match {
-    case (ctx, t@FuncOf(f@Function(fn, None, Real, Real, Some(interp)), _)) =>
-      val freshIdx = TacticHelper.freshIndexInSequent(fn + "_", sequent)
-      val freshVar = Variable(fn + "_", freshIdx)
-      abbrvAt(t,Some(freshVar))(pos) &
-        ??? //useAt(ElidingProvable(Provable.implicitFuncAxiom(f)))('L, Equal(abs, absVar))
-
-    case (_, e) => throw new TacticInapplicableFailure("expand only applicable to interpreted functions, but got " + e.prettyString)
-  })
-
   /** Expands all special functions (abs/min/max). */
   @Tactic(names="Expand all special functions")
   val expandAll: BuiltInTactic = anon { (provable: ProvableSig) =>
@@ -699,20 +627,11 @@
         case _ => None
       })
     )
-<<<<<<< HEAD
-    tactics.reduceOption[BelleExpr](_ & _).getOrElse(skip) &
-      Idioms.doIf(_.subgoals.exists(StaticSemantics.symbols(_).exists({
-        case  InterpretedSymbols.absF | InterpretedSymbols.minF | InterpretedSymbols.maxF => true
-        case _ => false
-      })))(onAll(expandAll))
-  })
-=======
     (tactics.foldLeft(provable)({ (pr, r) => pr(r, 0) })
       (Idioms.doIfFw(_.subgoals.exists(StaticSemantics.symbols(_).exists({ case Function(_, _, _, _, interpreted) => interpreted case _ => false })))(expandAll.result).result _, 0)
       )
   }
 
->>>>>>> f7ff6aa9
   /** Expands all special functions (abs/min/max) underneath position `pos`. */
   @Tactic(displayLevel = "internal")
   val expandAllAt: BuiltInPositionTactic = anon { (provable: ProvableSig, pos: Position) =>
