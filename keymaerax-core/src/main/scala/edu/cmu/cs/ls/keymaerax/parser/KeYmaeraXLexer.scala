/**
 * Differential Dynamic Logic lexer for concrete KeYmaera X notation.
 * @author aplatzer
 * @see "Andre Platzer. A uniform substitution calculus for differential dynamic logic.  arXiv 1503.01981, 2015."
 */
package edu.cmu.cs.ls.keymaerax.parser

import scala.collection.immutable._
import scala.util.matching.Regex

/**
 * Terminal symbols of the differential dynamic logic grammar.
 * @author aplatzer
 */
sealed abstract class Terminal(val img: String) {
  override def toString = getClass.getSimpleName + "\"" + img + "\""
  /**
   * @return The regex that identifies this token.
   */
  def regexp : scala.util.matching.Regex = img.r

  val startPattern: Regex = ("^" + regexp.pattern.pattern + ".*").r
}
abstract class OPERATOR(val opcode: String) extends Terminal(opcode) {
  //final def opcode: String = img
  override def toString = getClass.getSimpleName //+ "\"" + img + "\""
}
case class IDENT(name: String) extends Terminal(name) {
  override def toString = "ID(\"" + name + "\")"
  override def regexp = IDENT.regexp
}
object IDENT {
  def regexp = """([a-zA-Z][a-zA-Z0-9\_]*)""".r
  val startPattern: Regex = ("^" + regexp.pattern.pattern + ".*").r
}
case class NUMBER(value: String) extends Terminal(value) {
  override def toString = "NUM(" + value + ")"
  override def regexp = NUMBER.regexp
}
object NUMBER {
  def regexp = """([0-9]+\.?[0-9]*)""".r //@todo a bit weird but this gives the entire number in a single group.
  val startPattern: Regex = ("^" + regexp.pattern.pattern + ".*").r
}

/**
 * End Of Stream
 */
object EOS extends Terminal("<EOS>") {
  override def regexp = "$^".r //none.
}

object LPAREN  extends Terminal("(") {
  override def regexp = """\(""".r
}
object RPAREN  extends Terminal(")") {
  override def regexp = """\)""".r
}
object LBRACE  extends Terminal("{") {
  override def regexp = """\{""".r
}
object RBRACE  extends Terminal("}") {
  override def regexp = """\}""".r
}
object LBOX    extends Terminal("[") {
  override def regexp = """\[""".r
}
object RBOX    extends Terminal("]") {
  override def regexp = """\]""".r
}
object LDIA    extends OPERATOR("<") {
  override def regexp = """\<""".r
}//@todo really operator or better not?
object RDIA    extends OPERATOR(">") {
  override def regexp = """\>""".r
}

object COMMA   extends OPERATOR(",")

object PRIME   extends OPERATOR("'")
object POWER   extends OPERATOR("^") {
  override def regexp = """\^""".r
}
object STAR    extends OPERATOR("*") {
  override def regexp = """\*""".r
}
object SLASH   extends OPERATOR("/")
object PLUS    extends OPERATOR("+") {
  override def regexp = """\+""".r
}
object MINUS   extends OPERATOR("-")

<<<<<<< HEAD
object NOT     extends OPERATOR("!") {
  override def regexp = """\!""".r
}
object AND     extends OPERATOR("&")
object OR      extends OPERATOR("|") {
  override def regexp = """\|""".r
}
=======
object NOT     extends OPERATOR("!")
object AMP     extends OPERATOR("&")
object OR      extends OPERATOR("|")
>>>>>>> ff83c748
object EQUIV   extends OPERATOR("<->")
object IMPLY   extends OPERATOR("->")
object REVIMPLY extends OPERATOR("<-")

object FORALL  extends OPERATOR("\\forall") {
  override def regexp = """\\forall""".r
}
object EXISTS  extends OPERATOR("\\exists") {
  override def regexp = """\\exists""".r
}

object EQ      extends OPERATOR("=")
object NOTEQ   extends OPERATOR("!=") {
  override def regexp = """\!=""".r
}
object GREATEREQ extends OPERATOR(">=")
object LESSEQ  extends OPERATOR("<=")

object TRUE    extends OPERATOR("true")
object FALSE   extends OPERATOR("false")

object ASSIGNANY extends OPERATOR(":=*") {
  override def regexp = """:=\*""".r
}
object ASSIGN  extends OPERATOR(":=")
object TEST    extends OPERATOR("?") {
  override def regexp = """;""".r
}
object SEMI    extends OPERATOR(";")
object CHOICE  extends OPERATOR("++") {
  override def regexp = """++""".r
}

// pseudos: could probably demote so that some are not OPERATOR
object NOTHING extends Terminal("")
object DOT     extends OPERATOR("•") //(".")
object PLACE   extends OPERATOR("⎵") //("_")
object PSEUDO  extends Terminal("<pseudo>")

sealed abstract class Location
object UnknownLocation extends Location {
  override def toString = "<somewhere>"
}
case class Region(line: Int, column: Int, endLine: Int, endColumn: Int) extends Location {
  assert(line <= endLine || (line == endLine && column <= endColumn),
    "A region cannot start after it ends.")
}
/**
 * Like a region, but extends until the end of the input.
 * @param line The starting line.
 * @param column The ending line.
 */
case class SuffixRegion(line: Int, column: Int) extends Location

/**
 * Created by aplatzer on 6/8/15.
 * @todo NOTHING.
 * @author aplatzer
 * @author nfulton
 */
object KeYmaeraXLexer extends (String => List[Token]) {

  /** Lexer's token stream with first token at head. */
  type TokenStream = List[Token]

  def apply(input: String) = lex(input, SuffixRegion(1,1))


  /**
   * Finds the next token in a string.
   * Untested correctness condition: If a token's regex pattern contains another's, then the more
   * restrictive token is processed first in the massive if/else.
   * @param s The string to process.
   * @param loc The location of s.
   * @return A triple containing:
   *          _1: the next token,
   *          _2: the portion of the string following the next token,
   *          _3: The location of the beginning of the next string.
   */
  private def findNextToken(s: String, loc: Location): Option[(String, Token, Location)] = {
    val whitespace = """^(\ +).*""".r
    val newline = """(?s)(^\n).*""".r //@todo use something more portable.
    val comment = """(?s)(/\*[\s\S]*\*/)""".r

    val identAndNothing = ("^" + IDENT.regexp.pattern.pattern + "\(\).*").r

    /**
     *
     * @param cols Number of columns to move cursor.
     * @param terminal terminal to generate a token for.
     * @param location Current location.
     * @return Return value of findNextToken
     */
    def consumeColumns(cols: Int, terminal: Terminal, location: Location) = {
      assert(cols > 0, "Cannot move cursor less than 1 columns.")
      Some((
        s.substring(cols),
        Token(terminal, spanningRegion(loc, cols-1)),
        suffixOf(loc, cols)))
    }

    def consumeTerminalLength(terminal: Terminal, location: Location) =
      consumeColumns(terminal.img.length, terminal, location)

    s match {
      //update location if we encounter whitespace/comments.
      case whitespace(spaces) => {
        findNextToken(s.substring(spaces.length), loc match {
          case UnknownLocation => UnknownLocation
          case Region(sl,sc,el,ec) => Region(sl, sc+spaces.length, el, ec)
          case SuffixRegion(sl,sc) => SuffixRegion(sl, sc+ spaces.length)
        })
      }
      case newline(_*) => {
        findNextToken(s.tail, loc match {
          case UnknownLocation     => UnknownLocation
          case Region(sl,sc,el,ec) => Region(sl+1,1,el,ec)
          case SuffixRegion(sl,sc) => SuffixRegion(sl+1, 1)
        })
      }
      case comment(comment) => {
        val lastLineCol  = s.lines.toList.last.length //column of last line.
        val lineCount    = s.lines.length
        findNextToken(s.substring(comment.length), loc match {
          case UnknownLocation => UnknownLocation
          case Region(sl, sc, el, ec) => Region(sl + lineCount, sc + lastLineCol, el, ec)
          case SuffixRegion(sl, sc)   => SuffixRegion(sl, sc+comment.length)
        })
      }

      case LPAREN.startPattern(_*) => consumeTerminalLength(LPAREN, loc)
      case RPAREN.startPattern(_*) => consumeTerminalLength(RPAREN, loc)
      case LBOX.startPattern(_*) => consumeTerminalLength(LBOX, loc)
      case RBOX.startPattern(_*) => consumeTerminalLength(RBOX, loc)
      case LDIA.startPattern(_*) => consumeTerminalLength(LDIA, loc)
      case RDIA.startPattern(_*) => consumeTerminalLength(RDIA, loc)

      case COMMA.startPattern(_*) => consumeTerminalLength(COMMA, loc)

      case PRIME.startPattern(_*) => consumeTerminalLength(PRIME, loc)
      case SLASH.startPattern(_*) => consumeTerminalLength(SLASH, loc)
      case MINUS.startPattern(_*) => consumeTerminalLength(MINUS, loc)
      case POWER.startPattern(_*) => consumeTerminalLength(POWER, loc)
      case STAR.startPattern(_*) => consumeTerminalLength(STAR, loc)
      case PLUS.startPattern(_*) => consumeTerminalLength(PLUS, loc)

      case AND.startPattern(_*) => consumeTerminalLength(AND, loc)
      case NOT.startPattern(_*) => consumeTerminalLength(NOT, loc)
      case OR.startPattern(_*) => consumeTerminalLength(OR, loc)
      case EQUIV.startPattern(_*) => consumeTerminalLength(EQUIV, loc)
      case IMPLY.startPattern(_*) => consumeTerminalLength(IMPLY, loc)
      case REVIMPLY.startPattern(_*) => consumeTerminalLength(REVIMPLY, loc)

      case FORALL.startPattern(_*) => consumeTerminalLength(FORALL, loc)
      case EXISTS.startPattern(_*) => consumeTerminalLength(EXISTS, loc)

      case EQ.startPattern(_*) => consumeTerminalLength(EQ, loc)
      case NOTEQ.startPattern(_*) => consumeTerminalLength(NOTEQ, loc)
      case GREATEREQ.startPattern(_*) => consumeTerminalLength(GREATEREQ, loc)
      case LESSEQ.startPattern(_*) => consumeTerminalLength(LESSEQ, loc)

      case TRUE.startPattern(_*) => consumeTerminalLength(TRUE, loc)
      case FALSE.startPattern(_*) => consumeTerminalLength(FALSE, loc)

      case ASSIGNANY.startPattern(_*) => consumeTerminalLength(ASSIGNANY, loc)
      case ASSIGN.startPattern(_*) => consumeTerminalLength(ASSIGN, loc)
      case TEST.startPattern(_*) => consumeTerminalLength(TEST, loc)
      case SEMI.startPattern(_*) => consumeTerminalLength(SEMI, loc)
      case CHOICE.startPattern(_*) => consumeTerminalLength(CHOICE, loc)


      case DOT.startPattern(_*) => consumeTerminalLength(DOT, loc)
      case PLACE.startPattern(_*) => consumeTerminalLength(PLACE, loc)
      case PSEUDO.startPattern(_*) => consumeTerminalLength(PSEUDO, loc)

      //Note: NOTHING can only occur as in p(NOTHING), so we make NOTHING another ident parser.
        //@todo then we need to recavot this method so that it retusn list of tokens.
//      case identAndNothing(name) => consumeTerminalLength(IDENT(name), loc) match {
//        case Some((remainder, token, remainderLoc)) => Some((
//          remainder.substring(2),
//
//          ))
//      }

      case IDENT.startPattern(name) => consumeTerminalLength(IDENT(name), loc)
      case NUMBER.startPattern(n) => consumeTerminalLength(NUMBER(n), loc)

      case "" => None
      case _ => throw new Exception("Lexer did not understand input at " + loc + " in ." + s +". First character was ." + s(0) + ".")
    }
  }




  /**
   * Returns the region containing everything between the starting position of the current location
   * location and the indicated offset of from the starting positiong of the current location,
   * inclusive.
   * @param location Current location
   * @param endColOffset Column offset of the region
   * @return The region spanning from the start of ``location" to the offset from the start of ``location".
   */
  private def spanningRegion(location: Location, endColOffset: Int) =
    location match {
      case UnknownLocation        => UnknownLocation
      case Region(sl, sc, el, ec) => Region(sl, sc, sl, sc + endColOffset)
      case SuffixRegion(sl, sc)   => Region(sl, sc, sl, sc + endColOffset)
    }

  /**
   *
   * @param location Current location
   * @param colOffset Number of columns to chop off from the starting position of location.
   * @return A region containing all of location except the indicated columns in the initial row.
   *         I.e., the colOffset-suffix of location.
   */
  private def suffixOf(location: Location, colOffset: Int) : Location =
    location match {
      case UnknownLocation        => UnknownLocation
      case Region(sl, sc, el, ec) => Region(sl, sc + colOffset, el, ec)
      case SuffixRegion(sl, sc)   => SuffixRegion(sl, sc + colOffset)
    }

  /**
   * The lexer.
   * @param input The input to lex.
   * @param inputLocation The position of the input (e.g., wrt a source file).
   * @return A token stream.
   */
  private def lex(input: String, inputLocation:Location): TokenStream =
    if(input.trim.length == 0) {
      List(Token(EOS, inputLocation match {
        case UnknownLocation =>  UnknownLocation
        case x:Region => x
        case SuffixRegion(sl,sc) => Region(sl,sc,sl,sc)
      }))
    }
    else {
      findNextToken(input, inputLocation) match {
        case Some((nextInput, token, nextLoc)) => token +: lex(nextInput, nextLoc)
        case None => throw new Exception("Have not reached EOF but could not find next token in ." + input + ".")
      }
    }
}<|MERGE_RESOLUTION|>--- conflicted
+++ resolved
@@ -45,7 +45,7 @@
 /**
  * End Of Stream
  */
-object EOS extends Terminal("<EOS>") {
+object EOF extends Terminal("<EOS>") {
   override def regexp = "$^".r //none.
 }
 
@@ -89,19 +89,13 @@
 }
 object MINUS   extends OPERATOR("-")
 
-<<<<<<< HEAD
 object NOT     extends OPERATOR("!") {
   override def regexp = """\!""".r
 }
-object AND     extends OPERATOR("&")
+object AMP     extends OPERATOR("&")
 object OR      extends OPERATOR("|") {
   override def regexp = """\|""".r
 }
-=======
-object NOT     extends OPERATOR("!")
-object AMP     extends OPERATOR("&")
-object OR      extends OPERATOR("|")
->>>>>>> ff83c748
 object EQUIV   extends OPERATOR("<->")
 object IMPLY   extends OPERATOR("->")
 object REVIMPLY extends OPERATOR("<-")
@@ -248,7 +242,7 @@
       case STAR.startPattern(_*) => consumeTerminalLength(STAR, loc)
       case PLUS.startPattern(_*) => consumeTerminalLength(PLUS, loc)
 
-      case AND.startPattern(_*) => consumeTerminalLength(AND, loc)
+      case AMP.startPattern(_*) => consumeTerminalLength(AMP, loc)
       case NOT.startPattern(_*) => consumeTerminalLength(NOT, loc)
       case OR.startPattern(_*) => consumeTerminalLength(OR, loc)
       case EQUIV.startPattern(_*) => consumeTerminalLength(EQUIV, loc)
@@ -334,7 +328,7 @@
    */
   private def lex(input: String, inputLocation:Location): TokenStream =
     if(input.trim.length == 0) {
-      List(Token(EOS, inputLocation match {
+      List(Token(EOF, inputLocation match {
         case UnknownLocation =>  UnknownLocation
         case x:Region => x
         case SuffixRegion(sl,sc) => Region(sl,sc,sl,sc)
