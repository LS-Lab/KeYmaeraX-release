/**
* Copyright (c) Carnegie Mellon University.
* See LICENSE.txt for the conditions of this license.
*/
/**
 * Differential Dynamic Logic lexer for concrete KeYmaera X notation.
  *
  * @author Andre Platzer
 * @see "Andre Platzer. A uniform substitution calculus for differential dynamic logic.  arXiv 1503.01981, 2015."
 */
package edu.cmu.cs.ls.keymaerax.parser

import edu.cmu.cs.ls.keymaerax.Logging

import scala.annotation.tailrec
import scala.collection.immutable._
import scala.util.matching.Regex

/**
 * LexerModes corresponds to file types.
 */
sealed abstract class LexerMode
object ExpressionMode extends LexerMode
object AxiomFileMode extends LexerMode
object ProblemFileMode extends LexerMode
object LemmaFileMode extends LexerMode
object StoredProvableMode extends LexerMode

/**
 * Terminal symbols of the differential dynamic logic grammar.
  *
  * @author Andre Platzer
 */
sealed abstract class Terminal(val img: String) {
  override def toString: String = getClass.getSimpleName
  /** Human-readable description */
  def description: String = img
  /**
   * @return The regex that identifies this token.
   */
  def regexp : scala.util.matching.Regex = img.r

  val startPattern: Regex = ("^" + regexp.pattern.pattern).r
}
private abstract class OPERATOR(val opcode: String) extends Terminal(opcode) {
  //final def opcode: String = img
  override def toString: String = getClass.getSimpleName //+ "\"" + img + "\""
}
private case class IDENT(name: String, index: Option[Int] = None) extends Terminal(name + (index match {case Some(x) => "_"+x.toString case None => ""})) {
  override def toString: String = "ID(\"" + (index match {
    case None => name
    case Some(idx) => name + "," + idx
  }) + "\")"
  override def regexp: Regex = IDENT.regexp
}
private object IDENT {
  //@note Pattern is more permissive than NamedSymbol's since Lexer's IDENT will include the index, so xy_95 is acceptable.
  def regexp: Regex = """([a-zA-Z][a-zA-Z0-9]*\_?\_?[0-9]*)""".r
  val startPattern: Regex = ("^" + regexp.pattern.pattern).r
}
private case class NUMBER(value: String) extends Terminal(value) {
  override def toString: String = "NUM(" + value + ")"
  override def regexp: Regex = NUMBER.regexp
}
private object NUMBER {
  //A bit weird, but this gives the entire number in a single group.
  //def regexp = """(-?[0-9]+\.?[0-9]*)""".r
  //@NOTE Minus sign artificially excluded from the number to make sure x-5 lexes as IDENT("x"),MINUS,NUMBER("5") not as IDENT("x"),NUMBER("-5")
  def regexp: Regex = """([0-9]+\.?[0-9]*)""".r
  val startPattern: Regex = ("^" + regexp.pattern.pattern).r
}

/**
 * End Of Stream
 */
object EOF extends Terminal("<EOF>") {
  override def regexp: Regex = "$^".r //none.
}

private object LPAREN  extends Terminal("(") {
  override def regexp: Regex = """\(""".r
}
private object RPAREN  extends Terminal(")") {
  override def regexp: Regex = """\)""".r
}
private object LBANANA  extends Terminal("(|") {
  override def regexp: Regex = """\(\|""".r
}
private object RBANANA  extends Terminal("|)") {
  override def regexp: Regex = """\|\)""".r
}
private object LBRACE  extends Terminal("{") {
  override def regexp: Regex = """\{""".r
}
private object RBRACE  extends Terminal("}") {
  override def regexp: Regex = """\}""".r
}
private object LBARB   extends Terminal("{|") {
  override def regexp: Regex = """\{\|""".r
}
private object RBARB   extends Terminal("|}") {
  override def regexp: Regex = """\|\}""".r
}
private object LBOX    extends Terminal("[") {
  override def regexp: Regex = """\[""".r
}
private object RBOX    extends Terminal("]") {
  override def regexp: Regex = """\]""".r
}
private object LDIA    extends OPERATOR("<") {
  override def regexp: Regex = """\<""".r
}//@todo really operator or better not?
private object RDIA    extends OPERATOR(">") {
  override def regexp: Regex = """\>""".r
}

private object PRG_DEF  extends OPERATOR("::=")

private object COMMA   extends OPERATOR(",")
private object COLON   extends OPERATOR(":")

private object PRIME   extends OPERATOR("'")
private object POWER   extends OPERATOR("^") {
  override def regexp: Regex = """\^""".r
}
private object STAR    extends OPERATOR("*") {
  override def regexp: Regex = """\*""".r
}
private object SLASH   extends OPERATOR("/")
private object PLUS    extends OPERATOR("+") {
  override def regexp: Regex = """\+""".r
}
private object MINUS   extends OPERATOR("-")

private object NOT     extends OPERATOR("!") {
  override def regexp: Regex = """\!""".r
}
private object AMP     extends OPERATOR("&")
private object OR      extends OPERATOR("|") {
  override def regexp: Regex = """\|""".r
}
private object EQUIV   extends OPERATOR("<->")
private object EQUIV_UNICODE extends OPERATOR("↔")
private object IMPLY   extends OPERATOR("->")
private object IMPLY_UNICODE extends OPERATOR("→")

//@todo maybe could change to <-- to disambiguate poor lexer's x<-7 REVIMPLY from LDIA MINUS
private object REVIMPLY extends OPERATOR("<-")
private object REVIMPLY_UNICODE extends OPERATOR("←")

private object FORALL  extends OPERATOR("\\forall") {
  override def regexp: Regex = """\\forall""".r
}
private object EXISTS  extends OPERATOR("\\exists") {
  override def regexp: Regex = """\\exists""".r
}

private object EQ      extends OPERATOR("=")
private object NOTEQ   extends OPERATOR("!=") {
  override def regexp: Regex = """\!=""".r
}
private object GREATEREQ extends OPERATOR(">=")
private object LESSEQ  extends OPERATOR("<=")

//Unicode versions of operators:
private object LESSEQ_UNICODE extends OPERATOR("≤")
private object GREATEREQ_UNICODE extends OPERATOR("≥")
private object AND_UNICODE extends OPERATOR("∧")
private object OR_UNICODE extends OPERATOR("∨")
private object UNEQUAL_UNICODE extends OPERATOR("≠")
private object FORALL_UNICODE extends OPERATOR("∀")
private object EXISTS_UNICODE extends OPERATOR("∃")

private object TRUE    extends OPERATOR("true")
private object FALSE   extends OPERATOR("false")

//@todo should probably also allow := *
private object ASSIGNANY extends OPERATOR(":=*") {
  override def regexp: Regex = """:=\*""".r
}
private object ASSIGN  extends OPERATOR(":=")
private object TEST    extends OPERATOR("?") {
  override def regexp: Regex = """\?""".r
}
private object IF extends OPERATOR("if")
private object ELSE extends OPERATOR("else")
private object SEMI    extends OPERATOR(";")
private object CHOICE  extends OPERATOR("++") {
  override def regexp: Regex = """\+\+|\u222A""".r
}
//@todo simplify lexer by using silly ^@ notation rather than ^d for now. @ for adversary isn't too bad to remember but doesn't look as good as ^d.
private object DUAL    extends OPERATOR("^@") {
  override def regexp: Regex = """\^\@""".r
}
private object DCHOICE extends OPERATOR("\u2229") {
  override def regexp: Regex = """\u2229""".r
}
private object DSTAR extends OPERATOR("\u00D7") {
  override def regexp: Regex = """\u00D7""".r
}

private object TILDE      extends OPERATOR("~")
private object BACKSLASH extends Terminal("\\\\")
private object QUOTATION_MARK extends Terminal("\"")

/** Separates formulas in stored provables. */
private object FORMULA_SEPARATOR  extends OPERATOR("::") {
  override def regexp: Regex = """::[^=]""".r //@note disambiguate from ::= [[PRG_DEF]]
}
/** Separates sequents in stored provables. */
private object FROM  extends OPERATOR("\\from") {
  override def regexp: Regex = """\\from""".r
}
/** Separates stored provables. */
private object QED  extends OPERATOR("\\qed") {
  override def regexp: Regex = """\\qed""".r
}

/*@TODO
private object DCHOICE  extends OPERATOR("--") {
  override def regexp = """--""".r
}
*/

// pseudos: could probably demote so that some are not OPERATOR
private object NOTHING extends Terminal("")

private case class DOT(index: Option[Int] = None) extends Terminal("•" + (index match {case Some(x) => "_"+x case None => ""})) {
  override def toString: String = "DOT(\"" + (index match {
    case None => ""
    case Some(idx) => idx
  }) + "\")"
  override def regexp: Regex = DOT.regexp
}
private object DOT {
  def regexp: Regex = """((?:•(?:\_[0-9]+)?)|(?:\.\_[0-9]+))""".r
  val startPattern: Regex = ("^" + regexp.pattern.pattern).r
}

private object PLACE   extends OPERATOR("⎵") //("_")
private object ANYTHING extends OPERATOR("??") {
  override def regexp: Regex = """\?\?""".r
}
private object PSEUDO  extends Terminal("<pseudo>")

private object EXERCISE_PLACEHOLDER extends Terminal("__________")

// @annotations

private object INVARIANT extends Terminal("@invariant") {
  override def regexp: Regex = """\@invariant""".r
}

// axiom and problem file

private object AXIOM_BEGIN extends Terminal("Axiom") {
  override def regexp: Regex = """Axiom""".r
}
private object END_BLOCK extends Terminal("End")
private case class DOUBLE_QUOTES_STRING(var s: String) extends Terminal("<string>") {
  override def regexp: Regex = DOUBLE_QUOTES_STRING_PAT.regexp
}
private object DOUBLE_QUOTES_STRING_PAT {
  def regexp: Regex = """\"([^\"]*)\"""".r
  val startPattern: Regex = ("^" + regexp.pattern.pattern).r
}
private object PERIOD extends Terminal(".") {
  override def regexp: Regex = "\\.".r
}
private object FUNCTIONS_BLOCK extends Terminal("Functions") {
  //not totally necessary -- you'll still get the right behavior because . matches \. But also allows stuff like Functions: which maybe isn't terrible.
//  override def regexp = """Functions\.""".r
}
private object DEFINITIONS_BLOCK extends Terminal("Definitions")
private object PROGRAM_VARIABLES_BLOCK extends Terminal("ProgramVariables")
private object VARIABLES_BLOCK extends Terminal("Variables") //used in axioms file...
private object PROBLEM_BLOCK extends Terminal("Problem")
private object TACTIC_BLOCK extends Terminal("Tactic")
//@todo the following R, B, T, P etc should be lexed as identifiers. Adapt code to make them disappear.
//@todo the following should all be removed or at most used as val REAL = Terminal("R")
private object REAL extends Terminal("$$$R")
private object BOOL extends Terminal("$$$B")
//Is there any reason we parse a bunch of stuff just to throw it away? Are these suppose to be in our sort heirarchy...?
private object TERM extends Terminal("$$$T")
private object PROGRAM extends Terminal("$$$P")
private object CP extends Terminal("$$$CP")
private object MFORMULA extends Terminal("$$F")

///////////
// Section: Terminal signals for extended lemma files.
///////////
private object SEQUENT_BEGIN extends Terminal("Sequent")  {
  override def regexp: Regex = """Sequent""".r
}
private object TURNSTILE extends Terminal("==>") {
  override def regexp: Regex = """==>""".r
}
private object FORMULA_BEGIN extends Terminal("Formula") {
  override def regexp: Regex = """Formula""".r
}

///////////
// Section: Terminal signals for tool files.
///////////
private object LEMMA_BEGIN extends Terminal("Lemma") {
  override def regexp: Regex = """Lemma""".r
}
private object TOOL_BEGIN extends Terminal("Tool") {
  override def regexp: Regex = """Tool""".r
}
private case class TOOL_VALUE(var s: String) extends Terminal("<string>") {
  override def regexp: Regex = TOOL_VALUE_PAT.regexp
}
private object TOOL_VALUE_PAT {
  // values are nested into quadruple ", because they can contain single, double, or triple " themselves (arbitrary Scala code)
  def regexp: Regex = "\"{4}(([^\"]*|\"(?!\"\"\")|\"\"(?!\"\")|\"\"\"(?!\"))*)\"{4}".r
//  def regexp = "\"([^\"]*)\"".r
  val startPattern: Regex = ("^" + regexp.pattern.pattern).r
}

private object SHARED_DEFINITIONS_BEGIN extends Terminal("SharedDefinitions") {}

private case class ARCHIVE_ENTRY_BEGIN(name: String) extends Terminal("ArchiveEntry|Lemma|Theorem|Exercise") {
  override def toString: String = name
  override def regexp: Regex = ARCHIVE_ENTRY_BEGIN.regexp
}
private object ARCHIVE_ENTRY_BEGIN {
  def regexp: Regex = "(ArchiveEntry|Lemma|Theorem|Exercise)".r
  val startPattern: Regex = ("^" + regexp.pattern.pattern).r
}

///////////
// Section: Terminal signals for tactics.
///////////
private object BACKTICK extends Terminal("`") {}

/**
 * Lexer for KeYmaera X turns string into list of tokens.
  *
  * @author Andre Platzer
 * @author nfulton
 */
object KeYmaeraXLexer extends (String => List[Token]) with Logging {
  /** Lexer's token stream with first token at head. */
  type TokenStream = List[Token]

  private val whitespace = """^(\s+)""".r
  private val newline = """(?s)(^\n)""".r //@todo use something more portable.
  private val comment = """(?s)(^/\*[\s\S]*?\*/)""".r

  /** Normalize all new lines in input to a s*/
  def normalizeNewlines(input: String): String = input.replace("\r\n", "\n").replace("\r", "\n").replaceAll(" *\n", "\n")
  /**
   * The lexer has multiple modes for the different sorts of files that are supported by KeYmaeraX.
   * The lexer will disallow non-expression symbols from occuring when the lexer is in expression mode.
   * This also ensures that reserved symbols are never used as function names.
    *
    * @param input The string to lex.
   * @param mode The lexer mode.
   * @return A stream of symbols corresponding to input.
   */
  //@todo performance bottleneck
  def inMode(input: String, mode: LexerMode): KeYmaeraXLexer.TokenStream = {
    val correctedInput = normalizeNewlines(input)
    logger.debug("LEX: " + correctedInput)
    val output = lex(correctedInput, SuffixRegion(1,1), mode)
    require(!output.exists(x => x.tok == ANYTHING), "output should not contain ??")
    require(output.last.tok.equals(EOF), "Expected EOF but found " + output.last.tok)
    output
  }

  def apply(input: String): KeYmaeraXLexer.TokenStream = inMode(input, ExpressionMode)

  /**
   * The lexer.
    *
    * @todo optimize
   * @param input The input to lex.
   * @param inputLocation The position of the input (e.g., wrt a source file).
   * @param mode The mode of the lexer.
   * @return A token stream.
   */
  private def lex(input: String, inputLocation:Location, mode: LexerMode): TokenStream = {
    var remaining: String = input
    var loc: Location = inputLocation
    val output: scala.collection.mutable.ListBuffer[Token] = scala.collection.mutable.ListBuffer.empty
    while (!remaining.trim.isEmpty) {
      findNextToken(remaining, loc, mode) match {
        case Some((nextInput, token, nextLoc)) =>
          output.append(token)
          remaining = nextInput
          loc = nextLoc
        case None =>
          //note: This case can happen if the input is e.g. only a comment or only whitespace.
          remaining = ""
      }
    }
    output.append(Token(EOF, loc))
    replaceAnything(output).to
  }

  /** Replace all instances of LPAREN,ANYTHING,RPAREN with LBANANA,RBANANA. */
  @tailrec
  private def replaceAnything(output: scala.collection.mutable.ListBuffer[Token]): scala.collection.mutable.ListBuffer[Token] = {
    output.find(x => x.tok == ANYTHING) match {
      case None => output
      case Some(anyTok) =>
        val pos = output.indexOf(anyTok)
        replaceAnything(output.patch(pos-1, Token(LBANANA, anyTok.loc) :: Token(RBANANA, anyTok.loc) :: Nil, 3))
    }
  }

  /**
    *
    * @param cols Number of columns to move cursor.
    * @param terminal terminal to generate a token for.
    * @param location Current location.
    * @return Return value of findNextToken
    */
  private def consumeColumns(s: String, cols: Int, terminal: Terminal, location: Location) : Option[(String, Token, Location)] = {
    assert(cols > 0, "Cannot move cursor less than 1 columns.")
    Some((
      s.substring(cols),
      Token(terminal, spanningRegion(location, cols-1)),
      suffixOf(location, cols)))
  }

  private def consumeTerminalLength(s: String, terminal: Terminal, location: Location): Option[(String, Token, Location)] =
    consumeColumns(s, terminal.img.length, terminal, location)

  private def consumeUnicodeTerminalLength(s: String, terminal: Terminal, location: Location, replacementTerminal: Terminal): Option[(String, Token, Location)] = {
    consumeColumns(s, terminal.img.length, terminal, location).map({ case (st, t, l) => (st, Token(replacementTerminal, t.loc), l) })
  }

  private val lexers: Seq[(Regex, (String, Location, LexerMode, String) => Either[(String, Location, LexerMode),Option[(String, Token, Location)]])] = Seq(
    //update location if we encounter whitespace/comments.
    comment -> ((s: String, loc: Location, mode: LexerMode, theComment: String) => {
      val comment = s.substring(0, theComment.length)
      val lastLineCol = (comment: StringOps).lines.toList.last.length //column of last line.
<<<<<<< HEAD
      val lineCount = (comment: StringOps).lines.length
=======
      val lineCount = (comment: StringOps).lines.toList.length
>>>>>>> 6db4bfc7
      Left((s.substring(theComment.length), loc match {
        case UnknownLocation       => UnknownLocation
        case Region(sl, _, el, ec) => Region(sl + lineCount - 1, lastLineCol, el, ec)
        case SuffixRegion(sl, sc)  => SuffixRegion(sl + lineCount - 1, sc + theComment.length)
      }, mode)) }),
    newline -> ((s: String, loc: Location, mode: LexerMode, _) =>
      Left((s.tail, loc match {
        case UnknownLocation       => UnknownLocation
        case Region(sl, _, el, ec) => Region(sl+1,1,el,ec)
        case SuffixRegion(sl, _)   => SuffixRegion(sl+1, 1)
      }, mode))),
    whitespace -> ((s: String, loc: Location, mode: LexerMode, spaces: String) =>
      Left((s.substring(spaces.length), loc match {
        case UnknownLocation        => UnknownLocation
        case Region(sl, sc, el, ec) => Region(sl, sc+spaces.length, el, ec)
        case SuffixRegion(sl, sc)   => SuffixRegion(sl, sc+ spaces.length)
      }, mode))),
    //Lemma file cases
    LEMMA_BEGIN.startPattern -> ((s: String, loc: Location, mode: LexerMode, _) => mode match {
      case LemmaFileMode => Right(consumeTerminalLength(s, LEMMA_BEGIN, loc))
      case ProblemFileMode => Right(consumeColumns(s, LEMMA_BEGIN.img.length, ARCHIVE_ENTRY_BEGIN("Lemma"), loc))
      case _ => throw new Exception("Encountered ``Lemma`` in non-lemma lexing mode.")
    }),
    TOOL_BEGIN.startPattern -> ((s: String, loc: Location, mode: LexerMode, _) => mode match {
      case LemmaFileMode => Right(consumeTerminalLength(s, TOOL_BEGIN, loc))
      case _ => throw new Exception("Encountered ``Tool`` in non-lemma lexing mode.")
    }),
    SEQUENT_BEGIN.startPattern -> ((s: String, loc: Location, mode: LexerMode, _) => mode match {
      case LemmaFileMode => Right(consumeTerminalLength(s, SEQUENT_BEGIN, loc))
      case _ => throw new Exception("Encountered ``Sequent`` in a non-lemma file.")
    }),
    TURNSTILE.startPattern -> ((s: String, loc: Location, mode: LexerMode, _) => mode match {
      case LemmaFileMode | StoredProvableMode => Right(consumeTerminalLength(s, TURNSTILE, loc))
      case _ => throw new Exception("Encountered a turnstile symbol ==> in a non-lemma file or non-storedprovable input")
    }),
    FORMULA_BEGIN.startPattern -> ((s: String, loc: Location, mode: LexerMode, _) => mode match {
      case LemmaFileMode => Right(consumeTerminalLength(s, FORMULA_BEGIN, loc))
      case _ => throw new Exception("Encountered a formula begin symbol (Formula:) in a non-lemma file.")
    }),
    DOT.startPattern -> ((s: String, loc: Location, _: LexerMode, dot: String) => { val (_, idx) = splitName(dot); Right(consumeTerminalLength(s, DOT(idx), loc)) }),
    // File cases
    PERIOD.startPattern -> ((s: String, loc: Location, _: LexerMode, _) => Right(consumeTerminalLength(s, PERIOD, loc))), //swapOutFor(consumeTerminalLength(PERIOD, loc), DOT)
    ARCHIVE_ENTRY_BEGIN.startPattern -> ((s: String, loc: Location, mode: LexerMode, kind: String) => mode match {
      case ProblemFileMode => Right(consumeColumns(s, kind.length, ARCHIVE_ENTRY_BEGIN(kind), loc))
      case LemmaFileMode if kind == "Lemma" => Right(consumeTerminalLength(s, LEMMA_BEGIN, loc))
      case _ => throw new Exception("Encountered ``" + ARCHIVE_ENTRY_BEGIN(kind).img + "`` in non-problem file lexing mode.")
    }),
    FUNCTIONS_BLOCK.startPattern -> ((s: String, loc: Location, mode: LexerMode, _) => mode match {
      case AxiomFileMode | ProblemFileMode | LemmaFileMode => Right(consumeTerminalLength(s, FUNCTIONS_BLOCK, loc))
      case _ => throw new Exception("Functions. should only occur when processing files.")
    }),
    DEFINITIONS_BLOCK.startPattern -> ((s: String, loc: Location, mode: LexerMode, _) => mode match {
      case AxiomFileMode | ProblemFileMode | LemmaFileMode => Right(consumeTerminalLength(s, DEFINITIONS_BLOCK, loc))
      case _ => throw new Exception("Definitions. should only occur when processing files.")
    }),
    PROGRAM_VARIABLES_BLOCK.startPattern -> ((s: String, loc: Location, mode: LexerMode, _) => mode match {
      case AxiomFileMode | ProblemFileMode | LemmaFileMode => Right(consumeTerminalLength(s, PROGRAM_VARIABLES_BLOCK, loc))
      case _ => throw new Exception("ProgramVariables. should only occur when processing files.")
    }),
    VARIABLES_BLOCK.startPattern -> ((s: String, loc: Location, mode: LexerMode, _) => mode match {
      case AxiomFileMode | ProblemFileMode | LemmaFileMode => Right(consumeTerminalLength(s, VARIABLES_BLOCK, loc))
      case _ => throw new Exception("Variables. should only occur when processing files.")
    }),
    BOOL.startPattern -> ((s: String, loc: Location, mode: LexerMode, _) => mode match {
      case AxiomFileMode | ProblemFileMode | LemmaFileMode => Right(consumeTerminalLength(s, BOOL, loc))
      case _ => throw new Exception("Bool symbol declaration should only occur when processing files.")
    }),
    REAL.startPattern -> ((s: String, loc: Location, mode: LexerMode, _) => mode match {
      case AxiomFileMode | ProblemFileMode | LemmaFileMode => Right(consumeTerminalLength(s,REAL, loc))
      case _ => throw new Exception("Real symbol declaration should only occur when processing files.")
    }),
    TERM.startPattern -> ((s: String, loc: Location, mode: LexerMode, _) => mode match {
      case AxiomFileMode | ProblemFileMode | LemmaFileMode => Right(consumeTerminalLength(s, TERM, loc))
      case _ => throw new Exception("Term symbol declaration should only occur when processing files.")
    }),
    PROGRAM.startPattern -> ((s: String, loc: Location, mode: LexerMode, _) => mode match {
      case AxiomFileMode | ProblemFileMode | LemmaFileMode => Right(consumeTerminalLength(s, PROGRAM, loc))
      case _ => throw new Exception("Program symbol declaration should only occur when processing files.")
    }),
    CP.startPattern -> ((s: String, loc: Location, mode: LexerMode, _) => mode match {
      case AxiomFileMode | ProblemFileMode | LemmaFileMode => Right(consumeTerminalLength(s, CP, loc))
      case _ => throw new Exception("CP symbol declaration should only occur when processing files.")
    }),
    MFORMULA.startPattern -> ((s: String, loc: Location, mode: LexerMode, _) => mode match {
      case AxiomFileMode | ProblemFileMode | LemmaFileMode => Right(consumeTerminalLength(s, MFORMULA, loc))
      case _ => throw new Exception("MFORMULA symbol declaration should only occur when processing files.")
    }),
    //.kyx file cases
    PROBLEM_BLOCK.startPattern -> ((s: String, loc: Location, mode: LexerMode, _) => mode match {
      case AxiomFileMode | ProblemFileMode => Right(consumeTerminalLength(s, PROBLEM_BLOCK, loc))
      case _ => throw new Exception("Problem./End. sections should only occur when processing .kyx files.")
    }),
    TACTIC_BLOCK.startPattern -> ((s: String, loc: Location, mode: LexerMode, _) => mode match {
      case AxiomFileMode | ProblemFileMode => Right(consumeTerminalLength(s, TACTIC_BLOCK, loc))
      case _ => throw new Exception("Tactic./End. sections should only occur when processing .kyx files.")
    }),
    BACKTICK.startPattern -> ((s: String, loc: Location, mode: LexerMode, _) => mode match {
      case ProblemFileMode => Right(consumeTerminalLength(s, BACKTICK, loc))
      case _ => throw new Exception("Backtick ` should only occur when processing .kyx files.")
    }),
    SHARED_DEFINITIONS_BEGIN.startPattern -> ((s: String, loc: Location, mode: LexerMode, _) => mode match {
      case ProblemFileMode => Right(consumeTerminalLength(s, SHARED_DEFINITIONS_BEGIN, loc))
      case _ => throw new Exception("SharedDefinitions./End. sections should only occur when processing .kyx files.")
    }),
    //Lemma file cases (2)
    TOOL_VALUE_PAT.startPattern -> ((s: String, loc: Location, mode: LexerMode, str: String) => mode match { //@note must be before DOUBLE_QUOTES_STRING
      case LemmaFileMode =>
        Right(consumeColumns(s, str.length, TOOL_VALUE(str.stripPrefix("\"\"\"\"").stripSuffix("\"\"\"\"")), loc))
      case _ => throw new Exception("Encountered delimited string in non-lemma lexing mode.")
    }),
    //Axiom file cases
    AXIOM_BEGIN.startPattern -> ((s: String, loc: Location, mode: LexerMode, _) => mode match {
      case AxiomFileMode => Right(consumeTerminalLength(s, AXIOM_BEGIN, loc))
      case _ => throw new Exception("Encountered ``Axiom.`` in non-axiom lexing mode.")
    }),
    END_BLOCK.startPattern -> ((s: String, loc: Location, mode: LexerMode, _) => mode match {
      case AxiomFileMode | ProblemFileMode | LemmaFileMode => Right(consumeTerminalLength(s, END_BLOCK, loc))
      case _ => throw new Exception("Encountered ``Axiom.`` in non-axiom lexing mode.")
    }),
    DOUBLE_QUOTES_STRING_PAT.startPattern -> ((s: String, loc: Location, mode: LexerMode, str: String) => mode match {
      case AxiomFileMode | LemmaFileMode | ProblemFileMode =>
        val terminal = DOUBLE_QUOTES_STRING(str.stripPrefix("\"").stripSuffix("\""))
        val n = str.count(_ == '\n')
        val c = if (n>0) str.length - str.lastIndexOf('\n') else loc.begin.column + str.length
        val strLoc = Region(loc.begin.line, loc.begin.column, loc.begin.line + n, c) // endcolumn with \n character
        Right(Some((
          s.substring(str.length),
          Token(terminal, Region(loc.begin.line, loc.begin.column, loc.begin.line + n, c-1)), // without \n character
          SuffixRegion(strLoc.end.line, strLoc.end.column))))
      case _ => throw new Exception("Encountered delimited string in non-axiom lexing mode.")
    }),
    //These have to come before LBOX,RBOX because otherwise <= becopmes LDIA, EQUALS
    GREATEREQ.startPattern -> ((s: String, loc: Location, _, _) => Right(consumeTerminalLength(s, GREATEREQ, loc))),
    GREATEREQ_UNICODE.startPattern -> ((s: String, loc: Location, _, _) => Right(consumeUnicodeTerminalLength(s, GREATEREQ_UNICODE, loc, GREATEREQ))),
    LESSEQ.startPattern -> ((s: String, loc: Location, _, _) => Right(consumeTerminalLength(s, LESSEQ, loc))),
    LESSEQ_UNICODE.startPattern -> ((s: String, loc: Location, _, _) => Right(consumeUnicodeTerminalLength(s, LESSEQ_UNICODE, loc, LESSEQ))),
    NOTEQ.startPattern -> ((s: String, loc: Location, _, _) => Right(consumeTerminalLength(s, NOTEQ, loc))),

    LBANANA.startPattern -> ((s: String, loc: Location, _, _) => Right(consumeTerminalLength(s, LBANANA, loc))),
    RBANANA.startPattern -> ((s: String, loc: Location, _, _) => Right(consumeTerminalLength(s, RBANANA, loc))),
    LPAREN.startPattern -> ((s: String, loc: Location, _, _) => Right(consumeTerminalLength(s, LPAREN, loc))),
    RPAREN.startPattern -> ((s: String, loc: Location, _, _) => Right(consumeTerminalLength(s, RPAREN, loc))),
    LBOX.startPattern -> ((s: String, loc: Location, _, _) => Right(consumeTerminalLength(s, LBOX, loc))),
    RBOX.startPattern -> ((s: String, loc: Location, _, _) => Right(consumeTerminalLength(s, RBOX, loc))),
    LBARB.startPattern -> ((s: String, loc: Location, _, _) => Right(consumeTerminalLength(s, LBARB, loc))),
    RBARB.startPattern -> ((s: String, loc: Location, _, _) => Right(consumeTerminalLength(s, RBARB, loc))),
    LBRACE.startPattern -> ((s: String, loc: Location, _, _) => Right(consumeTerminalLength(s, LBRACE, loc))),
    RBRACE.startPattern -> ((s: String, loc: Location, _, _) => Right(consumeTerminalLength(s, RBRACE, loc))),

    COMMA.startPattern -> ((s: String, loc: Location, _, _) => Right(consumeTerminalLength(s, COMMA, loc))),
    //
    IF.startPattern -> ((s: String, loc: Location, _, _) => Right(consumeTerminalLength(s, IF, loc))),
    ELSE.startPattern -> ((s: String, loc: Location, _, _) => Right(consumeTerminalLength(s, ELSE, loc))),
    //This has to come before PLUS because otherwise ++ because PLUS,PLUS instead of CHOICE.
    CHOICE.startPattern -> ((s: String, loc: Location, _, _) => Right(consumeTerminalLength(s, CHOICE, loc))),
    //This has to come before MINUS because otherwise -- because MINUS,MINUS instead of DCHOICE.
    DCHOICE.startPattern -> ((s: String, loc: Location, _, _) => Right(consumeTerminalLength(s, DCHOICE, loc))),
    DSTAR.startPattern -> ((s: String, loc: Location, _, _) => Right(consumeTerminalLength(s, DSTAR, loc))),
    //@note must be before POWER
    DUAL.startPattern -> ((s: String, loc: Location, _, _) => Right(consumeTerminalLength(s, DUAL, loc))),
    //
    PRIME.startPattern -> ((s: String, loc: Location, _, _) => Right(consumeTerminalLength(s, PRIME, loc))),
    SLASH.startPattern -> ((s: String, loc: Location, _, _) => Right(consumeTerminalLength(s, SLASH, loc))),
    POWER.startPattern -> ((s: String, loc: Location, _, _) => Right(consumeTerminalLength(s, POWER, loc))),
    STAR.startPattern -> ((s: String, loc: Location, _, _) => Right(consumeTerminalLength(s, STAR, loc))),
    PLUS.startPattern -> ((s: String, loc: Location, _, _) => Right(consumeTerminalLength(s, PLUS, loc))),
    //
    AMP.startPattern -> ((s: String, loc: Location, _, _) => Right(consumeTerminalLength(s, AMP, loc))),
    AND_UNICODE.startPattern -> ((s: String, loc: Location, _, _) => Right(consumeUnicodeTerminalLength(s, AND_UNICODE, loc, AMP))),
    NOT.startPattern -> ((s: String, loc: Location, _, _) => Right(consumeTerminalLength(s, NOT, loc))),
    OR.startPattern -> ((s: String, loc: Location, _, _) => Right(consumeTerminalLength(s, OR, loc))),
    OR_UNICODE.startPattern -> ((s: String, loc: Location, _, _) => Right(consumeUnicodeTerminalLength(s, OR_UNICODE, loc, OR))),
    EQUIV.startPattern -> ((s: String, loc: Location, _, _) => Right(consumeTerminalLength(s, EQUIV, loc))),
    EQUIV_UNICODE.startPattern -> ((s: String, loc: Location, _, _) => Right(consumeUnicodeTerminalLength(s, EQUIV_UNICODE, loc, EQUIV))),
    IMPLY.startPattern -> ((s: String, loc: Location, _, _) => Right(consumeTerminalLength(s, IMPLY, loc))),
    IMPLY_UNICODE.startPattern -> ((s: String, loc: Location, _, _) => Right(consumeUnicodeTerminalLength(s, IMPLY_UNICODE, loc, IMPLY))),
    REVIMPLY.startPattern -> ((s: String, loc: Location, _, _) => Right(consumeTerminalLength(s, REVIMPLY, loc))),
    REVIMPLY_UNICODE.startPattern -> ((s: String, loc: Location, _, _) => Right(consumeUnicodeTerminalLength(s, REVIMPLY_UNICODE, loc, REVIMPLY))),
    //
    FORALL.startPattern -> ((s: String, loc: Location, _, _) => Right(consumeTerminalLength(s, FORALL, loc))),
    FORALL_UNICODE.startPattern -> ((s: String, loc: Location, _, _) => Right(consumeUnicodeTerminalLength(s, FORALL_UNICODE, loc, FORALL))),
    EXISTS.startPattern -> ((s: String, loc: Location, _, _) => Right(consumeTerminalLength(s, EXISTS, loc))),
    EXISTS_UNICODE.startPattern -> ((s: String, loc: Location, _, _) => Right(consumeUnicodeTerminalLength(s, EXISTS_UNICODE, loc, EXISTS))),
    //
    EQ.startPattern -> ((s: String, loc: Location, _, _) => Right(consumeTerminalLength(s, EQ, loc))),
    UNEQUAL_UNICODE.startPattern -> ((s: String, loc: Location, _, _) => Right(consumeUnicodeTerminalLength(s, UNEQUAL_UNICODE, loc, NOTEQ))),
    TRUE.startPattern -> ((s: String, loc: Location, _, _) => Right(consumeTerminalLength(s, TRUE, loc))),
    FALSE.startPattern -> ((s: String, loc: Location, _, _) => Right(consumeTerminalLength(s, FALSE, loc))),
    //
    ANYTHING.startPattern -> ((s: String, loc: Location, _, _) => Right(consumeTerminalLength(s, ANYTHING, loc))), //@note this token is stripped out and replaced with (! !) in [[fin`dNextToken]].
    //
    ASSIGNANY.startPattern -> ((s: String, loc: Location, _, _) => Right(consumeTerminalLength(s, ASSIGNANY, loc))),
    ASSIGN.startPattern -> ((s: String, loc: Location, _, _) => Right(consumeTerminalLength(s, ASSIGN, loc))),
    TEST.startPattern -> ((s: String, loc: Location, _, _) => Right(consumeTerminalLength(s, TEST, loc))),
    SEMI.startPattern -> ((s: String, loc: Location, _, _) => Right(consumeTerminalLength(s, SEMI, loc))),
    //
    PLACE.startPattern -> ((s: String, loc: Location, _, _) => Right(consumeTerminalLength(s, PLACE, loc))),
    PSEUDO.startPattern -> ((s: String, loc: Location, _, _) => Right(consumeTerminalLength(s, PSEUDO, loc))),
    //
    INVARIANT.startPattern -> ((s: String, loc: Location, _, _) => Right(consumeTerminalLength(s, INVARIANT, loc))),
    //
    FORMULA_SEPARATOR.startPattern -> ((s: String, loc: Location, mode, _) => mode match {
      case LemmaFileMode | StoredProvableMode => Right(consumeTerminalLength(s, FORMULA_SEPARATOR, loc))
      case _ => throw new Exception("Encountered a formula separator symbol " + FORMULA_SEPARATOR.img + " in a non-storedprovable input")
    }),
    FROM.startPattern -> ((s: String, loc: Location, mode, _) => mode match {
      case LemmaFileMode | StoredProvableMode => Right(consumeTerminalLength(s, FROM, loc))
      case _ => throw new Exception("Encountered a " + FROM.img + " symbol in a non-storedprovable input")
    }),
    QED.startPattern -> ((s: String, loc: Location, mode, _) => mode match {
      case LemmaFileMode | StoredProvableMode => Right(consumeTerminalLength(s, QED, loc))
      case _ => throw new Exception("Encountered a " + QED.img + " symbol in a non-storedprovable input")
    }),
    //
    IDENT.startPattern -> ((s: String, loc: Location, _, name: String) => {
      val (n, idx) = splitName(name)
      Right(consumeTerminalLength(s, IDENT(n, idx), loc))
    }),
    NUMBER.startPattern -> ((s: String, loc: Location, _, n: String) => Right(consumeTerminalLength(s, NUMBER(n), loc))),
    //@NOTE Minus has to come after number so that -9 is lexed as Number(-9) instead of as Minus::Number(9).
    //@NOTE Yet NUMBER has been demoted not to feature - signs, so it has become irrelevant for now.
    MINUS.startPattern -> ((s: String, loc: Location, _, _) => Right(consumeTerminalLength(s, MINUS, loc))),
    //
    LDIA.startPattern -> ((s: String, loc: Location, _, _) => Right(consumeTerminalLength(s, LDIA, loc))),
    RDIA.startPattern -> ((s: String, loc: Location, _, _) => Right(consumeTerminalLength(s, RDIA, loc))),
    //
    PRG_DEF.startPattern -> ((s: String, loc: Location, _, _) => Right(consumeTerminalLength(s, PRG_DEF, loc))),
    COLON.startPattern -> ((s: String, loc: Location, _, _) => Right(consumeTerminalLength(s, COLON, loc))),
    //
    EXERCISE_PLACEHOLDER.startPattern -> ((s: String, loc: Location, _, _) => Right(consumeTerminalLength(s, EXERCISE_PLACEHOLDER, loc))),
    //
    TILDE.startPattern -> ((s: String, loc: Location, _, _) => Right(consumeTerminalLength(s, TILDE, loc))),
    BACKSLASH.startPattern -> ((s: String, loc: Location, _, _) => Right(consumeTerminalLength(s, BACKSLASH, loc))),
    QUOTATION_MARK.startPattern -> ((s: String, loc: Location, _, _) => Right(consumeTerminalLength(s, QUOTATION_MARK, loc)))
  )

  /**
   * Finds the next token in a string.
    *
    * @todo Untested correctness condition: If a token's regex pattern contains another's, then the more restrictive token is processed first in the massive if/else.
    * @param s The string to process.
   * @param loc The location of s.
   * @param mode The mode of the lexer.
   * @return A triple containing:
   *          _1: the next token,
   *          _2: the portion of the string following the next token,
   *          _3: The location of the beginning of the next string.
   */
  private def findNextToken(s: String, loc: Location, mode: LexerMode): Option[(String, Token, Location)] = {
    var next: Either[(String, Location, LexerMode), Option[(String, Token, Location)]] = Left(s, loc, mode)
    while (next.isLeft) {
      val (cs, cloc, cmode) = next.left.get
      if (cs.isEmpty) next = Right(None)
      else {
        val lexPrefix = lexers.view.map({ case (r, lexer) => r.findPrefixOf(cs).map(lexer(cs, cloc, cmode, _)) }).find(_.isDefined).flatten
        lexPrefix match {
          case Some(Left(lexed)) => next = Left(lexed._1, lexed._2, lexed._3)
          case Some(Right(lexed)) => next = Right(lexed)
          case None => throw LexException(loc.begin + " Lexer does not recognize input at " + loc + " in `\n" + s +
            //@note getNumericValue instead of toInt returns more reliable result but not supported in Scala.js
            "\n` beginning with character `" + s(0) + "`=" + s(0).toInt, loc).inInput(s)
        }
      }
    }
    next.right.get
  }

  /**
   * Returns the region containing everything between the starting position of the current location
   * location and the indicated offset of from the starting positiong of the current location,
   * inclusive.
    *
    * @param location Current location
   * @param endColOffset Column offset of the region
   * @return The region spanning from the start of ``location" to the offset from the start of ``location".
   */
  private def spanningRegion(location: Location, endColOffset: Int) =
    location match {
      case UnknownLocation      => UnknownLocation
      case Region(sl, sc, _, _) => Region(sl, sc, sl, sc + endColOffset)
      case SuffixRegion(sl, sc) => Region(sl, sc, sl, sc + endColOffset)
    }

  /**
   *
   * @param location Current location
   * @param colOffset Number of columns to chop off from the starting position of location.
   * @return A region containing all of location except the indicated columns in the initial row.
   *         I.e., the colOffset-suffix of location.
   */
  private def suffixOf(location: Location, colOffset: Int) : Location =
    location match {
      case UnknownLocation        => UnknownLocation
      case Region(sl, sc, el, ec) => Region(sl, sc + colOffset, el, ec)
      case SuffixRegion(sl, sc)   => SuffixRegion(sl, sc + colOffset)
    }

  private def splitName(s : String) : (String, Option[Int]) =
    if(s.contains("_") && !s.endsWith("_")) {
      // a_b_2 ==> "a_b", 2
      val (namePart, idxPart) = {
        val finalUnderscoreIdx = s.lastIndexOf("_")
        ( s.substring(0, finalUnderscoreIdx),
          s.substring(finalUnderscoreIdx + 1, s.length) )
      }

      val idx = Some(Integer.parseInt(idxPart))

      (namePart, idx)
    } else (s, None)
}<|MERGE_RESOLUTION|>--- conflicted
+++ resolved
@@ -437,11 +437,7 @@
     comment -> ((s: String, loc: Location, mode: LexerMode, theComment: String) => {
       val comment = s.substring(0, theComment.length)
       val lastLineCol = (comment: StringOps).lines.toList.last.length //column of last line.
-<<<<<<< HEAD
       val lineCount = (comment: StringOps).lines.length
-=======
-      val lineCount = (comment: StringOps).lines.toList.length
->>>>>>> 6db4bfc7
       Left((s.substring(theComment.length), loc match {
         case UnknownLocation       => UnknownLocation
         case Region(sl, _, el, ec) => Region(sl + lineCount - 1, lastLineCol, el, ec)
