/**
* Copyright (c) Carnegie Mellon University.
* See LICENSE.txt for the conditions of this license.
*/
/**
  * @note Code Review: 2016-08-02
  */
package edu.cmu.cs.ls.keymaerax.tools

import edu.cmu.cs.ls.keymaerax.Configuration
import edu.cmu.cs.ls.keymaerax.core._
import edu.cmu.cs.ls.keymaerax.tools.SimulationTool.{SimRun, SimState, Simulation}

import scala.collection.immutable.Map

/**
 * Mathematica tool for quantifier elimination and solving differential equations.
 *
 * Created by smitsch on 4/27/15.
 * @author Stefan Mitsch
 * @todo Code Review: Move non-critical tool implementations into a separate package tactictools
 */
<<<<<<< HEAD
class Mathematica extends ToolBase("Mathematica") with QETool with InvGenTool with ODESolverTool with CounterExampleTool with SimulationTool with DerivativeTool with EquationSolverTool with SimplificationTool with AlgebraTool with PDESolverTool {
=======
class Mathematica extends ToolBase("Mathematica") with QETool with ODESolverTool with CounterExampleTool
    with SimulationTool with DerivativeTool with EquationSolverTool with SimplificationTool with AlgebraTool
    with PDESolverTool with ToolOperationManagement {
>>>>>>> 04a06bb1
  // JLink, shared between tools
  private[tools] val link = new JLinkMathematicaLink

  private val mQE = new MathematicaQETool(link)
  private val mPegasus = new MathematicaInvGenTool(link)  
  private val mCEX = new MathematicaCEXTool(link)
  private val mODE = new MathematicaODESolverTool(link)
  private val mPDE = new MathematicaPDESolverTool(link)
  private val mSim = new MathematicaSimulationTool(link)
  private val mSolve = new MathematicaEquationSolverTool(link)
  private val mAlgebra = new MathematicaAlgebraTool(link)
  private val mSimplify = new MathematicaSimplificationTool(link)

  private val qeInitialTimeout = Integer.parseInt(Configuration(Configuration.Keys.QE_TIMEOUT_INITIAL))
  private val qeCexTimeout = Integer.parseInt(Configuration(Configuration.Keys.QE_TIMEOUT_CEX))
  private var qeMaxTimeout = Integer.parseInt(Configuration(Configuration.Keys.QE_TIMEOUT_MAX))

  override def init(config: Map[String,String]): Unit = {
    val linkName = config.get("linkName") match {
      case Some(l) => l
      case None => throw new IllegalArgumentException("Mathematica not configured. Configure Mathematica and restart KeYmaera X.\nMissing configuration parameter 'linkName'\n")
        //@todo More helpful error messages about how to solve configuration issues again.
//        "You should configure settings in the UI and restart KeYmaera X." +
//        "Or specify the paths explicitly from command line by running\n" +
//        "  java -jar keymaerax.jar -mathkernel pathtokernel -jlink pathtojlink")
    }
    val libDir = config.get("libDir") // doesn't need to be defined
    initialized = link.init(linkName, libDir)
  }

  /** Closes the connection to Mathematica */
  override def shutdown(): Unit = {
    mQE.shutdown()
    mPegasus.shutdown()    
    mCEX.shutdown()
    mODE.shutdown()
    mPDE.shutdown()
    mSim.shutdown()
    mSolve.shutdown()
    mAlgebra.shutdown()
    mSimplify.shutdown()
    //@note last, because we want to shut down all executors (tool threads) before shutting down the JLink interface
    link.shutdown()
    initialized = false
  }

  /** Quantifier elimination on the specified formula, returns an equivalent quantifier-free formula plus Mathematica input/output as evidence */
  override def qeEvidence(formula: Formula): (Formula, Evidence) = {
    mQE.timeout = qeInitialTimeout
    try {
      mQE.qeEvidence(formula)
    } catch {
      case _: MathematicaComputationAbortedException =>
        mCEX.timeout = qeCexTimeout
        try {
          mCEX.findCounterExample(stripUniversalClosure(formula)) match {
            case None =>
              mQE.timeout = qeMaxTimeout
              mQE.qeEvidence(formula)
            case Some(cex) => (False, ToolEvidence(List("input" -> formula.prettyString, "output" -> cex.mkString(","))))
          }
        } catch {
          case _: MathematicaComputationAbortedException =>
            mQE.timeout = qeMaxTimeout
            mQE.qeEvidence(formula)
        }
    }
  }

  /** Strips the universal quantifiers from a formula. Assumes shape \forall x (p(x) -> q(x)) */
  private def stripUniversalClosure(fml: Formula): Formula = fml match {
    case f: Imply => f
    case Forall(_, f) => stripUniversalClosure(f)
  }

  /** Returns a formula describing the symbolic solution of the specified differential equation system.
   * @param diffSys The differential equation system
   * @param diffArg The independent variable of the ODE, usually time
   * @param iv Names of initial values per variable, e.g., x -> x_0
   * @return The solution, if found. None otherwise.
   */
  override def odeSolve(diffSys: DifferentialProgram, diffArg: Variable,
                        iv: Predef.Map[Variable, Variable]): Option[Formula] = mODE.odeSolve(diffSys, diffArg, iv)

  override def deriveBy(term: Term, v: Variable): Term = mODE.deriveBy(term, v)

  /**
   * Returns a counterexample for the specified formula.
   * @param formula The formula.
   * @return A counterexample, if found. None otherwise.
   */
  override def findCounterExample(formula: Formula): Option[Predef.Map[NamedSymbol, Expression]] = {
    mCEX.timeout = 10
    mCEX.findCounterExample(formula)
  }

  /**
    * Returns a list of simulated states, where consecutive states in the list satisfy 'stateRelation'. The state
    * relation is a modality-free first-order formula. The simulation starts in a state where initial holds (first-order
    * formula).
    * @param initial A first-order formula describing the initial state.
    * @param stateRelation A first-order formula describing the relation between consecutive states. The relationship
    *                      is by name convention: postfix 'pre': prior state; no postfix: posterior state.
    * @param steps The length of the simulation run (i.e., number of states).
    * @param n The number of simulations (different initial states) to create.
    * @return 'n' lists (length 'steps') of simulated states.
    */
  override def simulate(initial: Formula, stateRelation: Formula, steps: Int = 10, n: Int = 1): Simulation = mSim.simulate(initial, stateRelation, steps, n)

  /**
    * Returns a list of simulated states, where consecutive states in the list satisfy 'stateRelation'. The state
    * relation is a modality-free first-order formula. The simulation starts in the specified initial state.
    * @param initial The initial state: concrete values .
    * @param stateRelation A first-order formula describing the relation between consecutive states. The relationship
    *                      is by name convention: postfix 'pre': prior state; no postfix: posterior state.
    * @param steps The length of the simulation run (i.e., number of states).
    * @return A list (length 'steps') of simulated states.
    */
  override def simulateRun(initial: SimState, stateRelation: Formula, steps: Int = 10): SimRun = mSim.simulateRun(initial, stateRelation, steps)

  /*override*/ def pdeSolve(diffSys: DifferentialProgram): Iterator[Term] = mPDE.pdeSolve(diffSys)
  override def solve(equations: Formula, vars: List[Expression]): Option[Formula] = mSolve.solve(equations,vars)
  override def quotientRemainder(term: Term, div: Term, x:Variable): (Term,Term) = mAlgebra.quotientRemainder(term,div,x)
  override def groebnerBasis(polynomials: List[Term]): List[Term] = mAlgebra.groebnerBasis(polynomials)
  override def polynomialReduce(polynomial: Term, GB: List[Term]): (List[Term], Term) = mAlgebra.polynomialReduce(polynomial, GB)
  override def simplify(expr: Expression, assumptions: List[Formula]): Expression = mSimplify.simplify(expr, assumptions)
  override def simplify(expr: Formula, assumptions: List[Formula]): Formula = mSimplify.simplify(expr, assumptions)
  override def simplify(expr: Term, assumptions: List[Formula]): Term = mSimplify.simplify(expr, assumptions)
  override def invgen(problem:String):Formula = mPegasus.invgen(problem)


  /** Restarts the MathKernel with the current configuration */
  override def restart(): Unit = link.restart()

  override def setOperationTimeout(timeout: Int): Unit = qeMaxTimeout = timeout
  override def getOperationTimeout: Int = qeMaxTimeout
}<|MERGE_RESOLUTION|>--- conflicted
+++ resolved
@@ -20,13 +20,9 @@
  * @author Stefan Mitsch
  * @todo Code Review: Move non-critical tool implementations into a separate package tactictools
  */
-<<<<<<< HEAD
-class Mathematica extends ToolBase("Mathematica") with QETool with InvGenTool with ODESolverTool with CounterExampleTool with SimulationTool with DerivativeTool with EquationSolverTool with SimplificationTool with AlgebraTool with PDESolverTool {
-=======
-class Mathematica extends ToolBase("Mathematica") with QETool with ODESolverTool with CounterExampleTool
+class Mathematica extends ToolBase("Mathematica") with QETool with InvGenTool with ODESolverTool with CounterExampleTool
     with SimulationTool with DerivativeTool with EquationSolverTool with SimplificationTool with AlgebraTool
     with PDESolverTool with ToolOperationManagement {
->>>>>>> 04a06bb1
   // JLink, shared between tools
   private[tools] val link = new JLinkMathematicaLink
 
