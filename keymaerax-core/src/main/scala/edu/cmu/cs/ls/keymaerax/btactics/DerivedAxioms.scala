--- conflicted
+++ resolved
@@ -2937,33 +2937,13 @@
     * @see André Platzer and Yong Kiam Tan. Differential Equation Invariance Axiomatization. arXiv:1905.13429, May 2019.
     * @see [[darbouxGt]]
     */
-<<<<<<< HEAD
-  lazy val darbouxOpenGt = derivedAxiom("DBX> open",
-    Sequent(IndexedSeq(), IndexedSeq("(e(|y_|)>0 -> [{c{|y_|}&q(|y_|)}]e(|y_|)>0) <- [{c{|y_|}&q(|y_|)}](e(|y_|) > 0 -> (e(|y_|)'>=g(|y_|)*e(|y_|)))".asFormula)),
-    implyR(1) & implyR(1) &
-      dG(AtomicODE(DifferentialSymbol(dbx_internal), Times(Neg(Divide("g(|y_|)".asTerm,Number(BigDecimal(2)))), dbx_internal)), None /*Some("e(|y_|)*y_^2>0".asFormula)*/)(1) &
-      useAt(CoreAxiomInfo("DG inverse differential ghost"), (us:Option[Subst])=>us.getOrElse(throw new UnsupportedTacticFeature("DG expects substitution result from unification")) ++ RenUSubst(
-        //(Variable("y_",None,Real), dbx_internal) ::
-        (UnitFunctional("a", Except(Variable("y_", None, Real)::Nil), Real), Neg(Divide("g(|y_|)".asTerm,Number(BigDecimal(2))))) ::
-          (UnitFunctional("b", Except(Variable("y_", None, Real)::Nil), Real), Number(BigDecimal(0))) :: Nil))(-1) &
-      //The following replicates functionality of existsR(Number(1))(1)
-      // 1) Stutter
-      cutLR("\\exists y_ [y_:=y_;][{c{|y_|},y_'=(-g(|y_|)/2)*y_+0&q(|y_|)}]e(|y_|)>0".asFormula)(1,0::Nil) <(
-        cutLR("[y_:=1;][{c{|y_|},y_'=(-g(|y_|)/2)*y_+0&q(|y_|)}]e(|y_|)>0".asFormula)(1) <(
-          //2) assignb
-          useAt(assignbEquality_y)(1) &
-            ProofRuleTactics.skolemizeR(1) & implyR(1),
-          //3) finish up
-          cohide(1) & CMon(PosInExpr(Nil)) &
-            byUS("exists generalize y",(us: Subst) => RenUSubst(("f()".asTerm, Number(1)) :: ("p_(.)".asFormula, Box(Assign("y_".asVariable, DotTerm()), "[{c{|y_|},y_'=(-g(|y_|)/2)*y_+0&q(|y_|)}]e(|y_|)>0".asFormula)) :: Nil))
-=======
   @DerivedAxiom("DBX> open", "DBXgtOpen")
   lazy val darbouxOpenGt =
     derivedAxiom("DBX> open",
       Sequent(IndexedSeq(), IndexedSeq("(e(|y_|)>0 -> [{c{|y_|}&q(|y_|)}]e(|y_|)>0) <- [{c{|y_|}&q(|y_|)}](e(|y_|) > 0 -> (e(|y_|)'>=g(|y_|)*e(|y_|)))".asFormula)),
       implyR(1) & implyR(1) &
         dG(AtomicODE(DifferentialSymbol(dbx_internal), Times(Neg(Divide("g(|y_|)".asTerm,Number(BigDecimal(2)))), dbx_internal)), None /*Some("e(|y_|)*y_^2>0".asFormula)*/)(1) &
-        useAt(CoreAxiomInfo("DG inverse differential ghost"), (us:Option[Subst])=>us.getOrElse(throw new BelleUnsupportedFailure("DG expects substitution result from unification")) ++ RenUSubst(
+        useAt(CoreAxiomInfo("DG inverse differential ghost"), (us:Option[Subst])=>us.getOrElse(throw new UnsupportedTacticFeature("DG expects substitution result from unification")) ++ RenUSubst(
           //(Variable("y_",None,Real), dbx_internal) ::
           (UnitFunctional("a", Except(Variable("y_", None, Real)::Nil), Real), Neg(Divide("g(|y_|)".asTerm,Number(BigDecimal(2))))) ::
             (UnitFunctional("b", Except(Variable("y_", None, Real)::Nil), Real), Number(BigDecimal(0))) :: Nil))(-1) &
@@ -2977,7 +2957,6 @@
             //3) finish up
             cohide(1) & CMon(PosInExpr(Nil)) &
               byUS(existsGeneralizey,(us: Subst) => RenUSubst(("f()".asTerm, Number(1)) :: ("p_(.)".asFormula, Box(Assign("y_".asVariable, DotTerm()), "[{c{|y_|},y_'=(-g(|y_|)/2)*y_+0&q(|y_|)}]e(|y_|)>0".asFormula)) :: Nil))
->>>>>>> 082e0fc4
           )
           ,
           cohide(1) & equivifyR(1) & CE(PosInExpr(0::Nil)) & byUS(selfAssign_y) & done
