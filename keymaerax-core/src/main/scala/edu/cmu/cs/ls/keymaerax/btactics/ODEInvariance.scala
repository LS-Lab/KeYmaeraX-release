--- conflicted
+++ resolved
@@ -993,14 +993,11 @@
     val dpPre = dot_prod(matvec_prod(Gco,ps),ps)
     val dp = replaceODEfree(sump,dpPre,ode)
 
-<<<<<<< HEAD
-=======
     val ghostLem =
-      if(negate) ghostLemGt
+      if (negate) ghostLemGt
       else ghostLemLe
 
->>>>>>> 6c206f37
-    if(lie == Number(0))
+    if (lie == Number(0))
       dC(cutp)(pos) <( skip, diffInd('full)(pos))
 
     else
