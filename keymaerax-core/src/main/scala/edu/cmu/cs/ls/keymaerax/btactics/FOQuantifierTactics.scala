--- conflicted
+++ resolved
@@ -145,44 +145,10 @@
     outerMostBoundPos(x, s.ante, AntePosition.apply) ++ outerMostBoundPos(x, s.succ, SuccPosition.apply)
   }
 
-<<<<<<< HEAD
   private def outerMostBoundPos(x: Variable, fmls: IndexedSeq[Formula], posFactory: (Int, List[Int]) => Position): IndexedSeq[Position] = {
     fmls.map(outerMostBoundPos(x, _)).
-      zipWithIndex.flatMap({case (posInExpr, i) => posInExpr.map(pie => posFactory(i+1, pie.pos)) })
-  }
-=======
-  /** [[SequentCalculus.allR]] */
-//  @Tactic(premises = "Γ |- p(x), Δ",
-//    conclusion = "Γ |- ∀x p(x), Δ",
-//    codeName = "allR")
-  private[btactics] lazy val allSkolemize: DependentPositionTactic = new DependentPositionTactic("allR") {
-    //@note could also try to skolemize directly and then skolemize to a fresh name index otherwise
-    override def factory(pos: Position): DependentTactic = new SingleGoalDependentTactic(name) {
-      override def computeExpr(sequent: Sequent): BelleExpr = {
-        if (!pos.isSucc) throw new IllFormedTacticApplicationException("All skolemize only applicable in the succedent, not position " + pos + " in sequent " + sequent.prettyString)
-        val xs = sequent.sub(pos) match {
-          case Some(Forall(vars, _)) => vars
-          case Some(e) => throw new TacticInapplicableFailure("allR only applicable to universal quantifiers, but got " + e.prettyString)
-          case None => throw new IllFormedTacticApplicationException("Position " + pos + " does not point to a valid position in sequent " + sequent.prettyString)
-        }
-        val namePairs = xs.map(x => (x, TacticHelper.freshNamedSymbol(x, sequent)))
-        //@note rename variable x wherever bound to fresh x_0, so that final uniform renaming step renames back
-        val renaming =
-          if (namePairs.size > 1) namePairs.map(np => outerMostBoundPos(np._1, sequent).map(ProofRuleTactics.boundRename(np._1, np._2)(_)).reduce[BelleExpr](_&_)).reduce[BelleExpr](_ & _)
-          else {assert(namePairs.size == 1); outerMostBoundPos(namePairs.head._1, sequent).map(ProofRuleTactics.boundRename(namePairs.head._1, namePairs.head._2)(_)).reduce[BelleExpr](_&_)}
-        // uniformly rename variable x to x_0 and simultaneously x_0 to x, effectively swapping \forall x_0 p(x_0) back to \forall x p(x) but renaming all outside occurrences of x in context to x_0.
-        val backrenaming =
-          if (namePairs.size > 1) namePairs.map(np => ProofRuleTactics.uniformRename(np._2, np._1)).reduce[BelleExpr](_ & _)
-          else {assert(namePairs.size == 1); ProofRuleTactics.uniformRename(namePairs.head._2, namePairs.head._1)}
-        renaming & ProofRuleTactics.skolemizeR(pos) & backrenaming
-      }
-    }
-
-    /** Finds positions where to bound rename */
-    private def outerMostBoundPos(x: Variable, s: Sequent): IndexedSeq[Position] = {
-      outerMostBoundPos(x, s.ante, AntePosition.apply) ++ outerMostBoundPos(x, s.succ, SuccPosition.apply)
-    }
->>>>>>> 845d531f
+      zipWithIndex.flatMap({ case (posInExpr, i) => posInExpr.map(pie => posFactory(i + 1, pie.pos)) })
+  }
 
   private def outerMostBoundPos(x: Variable, fml: Formula): List[PosInExpr] = {
     var outerMostBound: List[PosInExpr] = List()
@@ -200,8 +166,8 @@
     outerMostBound
   }
 
-  /** @see [[SequentCalculus.allR]] */
-  val allSkolemize: DependentPositionTactic = TacticFactory.anon ((pos: Position, sequent: Sequent) => {
+  /** [[SequentCalculus.allR]] */
+  private[btactics] val allSkolemize: DependentPositionTactic = anon ((pos: Position, sequent: Sequent) => {
     //@Tactic in [[SequentCalculus]]
     if (!pos.isSucc) throw new IllFormedTacticApplicationException("All skolemize only applicable in the succedent, not position " + pos + " in sequent " + sequent.prettyString)
     val xs = sequent.sub(pos) match {
@@ -222,17 +188,10 @@
   })
 
   /**
-<<<<<<< HEAD
-   * Skolemizes an existential quantifier in the antecedent.
-   * @see [[allSkolemize]]
-   */
-  val existsSkolemize: DependentPositionTactic = existsByDuality(allSkolemize, atTopLevel=true)
-=======
     * [[SequentCalculus.existsL]]
     * Skolemizes an existential quantifier in the antecedent.
     */
-  private[btactics] lazy val existsSkolemize: DependentPositionTactic = existsByDuality(allSkolemize, atTopLevel=true)
->>>>>>> 845d531f
+  private[btactics] val existsSkolemize: DependentPositionTactic = existsByDuality(allSkolemize, atTopLevel=true)
 
   /**
    * Generalizes existential quantifiers, but only at certain positions. All positions have to refer to the same term.
