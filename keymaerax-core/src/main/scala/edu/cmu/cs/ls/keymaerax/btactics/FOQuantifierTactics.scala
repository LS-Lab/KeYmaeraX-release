--- conflicted
+++ resolved
@@ -27,29 +27,20 @@
         useAt(DerivedAxioms.existsDual, PosInExpr(1::Nil))(pos) &
           (if (atTopLevel || pos.isTopLevel) {
             if (pos.isAnte) notL(pos) & base('Rlast) & notR('Rlast) else notR(pos) & base('Llast) & notL('Llast)
-<<<<<<< HEAD
-          } else base(pos++PosInExpr(0::Nil)) & useAt(DerivedAxioms.doubleNegationAxiom)(pos))
+          } else base(pos++PosInExpr(0::Nil)) & useAt(DerivedAxioms.doubleNegation)(pos))
       case Some(e) => throw new TacticInapplicableFailure("existsByDuality only applicable to existential quantifiers, but got " + e.prettyString)
       case None => throw new IllFormedTacticApplicationException("Position " + pos + " does not point to a valid position in sequent " + sequent.prettyString)
-=======
-          } else base(pos++PosInExpr(0::Nil)) & useAt(DerivedAxioms.doubleNegation)(pos))
->>>>>>> 97c918df
     })
 
   /** Inverse all instantiate, i.e., introduces a universally quantified Variable for each Term as specified by what. */
   def allInstantiateInverse(what: (Term, Variable)*): DependentPositionTactic = TacticFactory.anon ((pos: Position, sequent: Sequent) => {
     def allInstI(t: Term, v: Variable): DependentPositionTactic = "ANON" by ((pos: Position, sequent: Sequent) => {
-<<<<<<< HEAD
       val fml = sequent.sub(pos) match {
         case Some(fml: Formula) => fml
         case Some(e) => throw new TacticInapplicableFailure("allInstantiateInverse only applicable to formulas, but got " + e.prettyString)
         case None => throw new IllFormedTacticApplicationException("Position " + pos + " does not point to a valid position in sequent " + sequent.prettyString)
       }
-      useAt(DerivedAxioms.allInstantiate, PosInExpr(1::Nil), (us: Option[Subst]) => RenUSubst(
-=======
-      val fml = sequent.sub(pos) match { case Some(fml: Formula) => fml }
       useAt(DerivedAxioms.allInst, PosInExpr(1::Nil), (us: Option[Subst]) => RenUSubst(
->>>>>>> 97c918df
         ("x_".asTerm, v) ::
         ("f()".asTerm, t.replaceFree(v, "x_".asTerm)) ::
         ("p(.)".asFormula, fml.replaceFree(t, DotTerm())) :: Nil))(pos)
@@ -299,13 +290,9 @@
         val subst = (s: Option[Subst]) => s match {
           case Some(ren: RenUSubst) => ren ++ RenUSubst(USubst("f()".asTerm ~> t :: Nil))
         }
-<<<<<<< HEAD
-        (Forall(Seq(quantified), SubstitutionHelper.replaceFree(f)(t, quantified)), DerivedAxioms.allInstantiate, subst)
+        (Forall(Seq(quantified), SubstitutionHelper.replaceFree(f)(t, quantified)), DerivedAxioms.allInst, subst)
       case Some(e) => throw new TacticInapplicableFailure("allGeneralize only applicable to formulas, but got " + e.prettyString)
       case None => throw new IllFormedTacticApplicationException("Position " + pos + " does not point to a valid position in sequent " + sequent.prettyString)
-=======
-        (Forall(Seq(quantified), SubstitutionHelper.replaceFree(f)(t, quantified)), DerivedAxioms.allInst, subst)
->>>>>>> 97c918df
     }
     cutAt(genFml)(pos) <(
       /* use */ skip,
