--- conflicted
+++ resolved
@@ -239,28 +239,11 @@
       case "composed" => Some(expr match { case Diamond(_: Compose, _) => true case _ => false })
 
       // FOL
-<<<<<<< HEAD
-      case "allL" | "allR" | "all stutter" => expr.isInstanceOf[Forall]
-      case "existsL" | "existsR" | "exists stutter" => expr.isInstanceOf[Exists]
-      case "allL2R" | "allR2L" | "equalCommute" => expr.isInstanceOf[Equal]
-        // TODO: Remove these
-      case "abs" => expr match {
-        case Equal(FuncOf(Function("abs", None, Real, Real, Some(True)), _), _) => true
-        case FuncOf(Function("abs", None, Real, Real, Some(True)), _) => true
-        case _ => false
-      }
-      case "minmax" => expr match {
-        case Equal(FuncOf(Function("min" | "max", None, Tuple(Real, Real), Real, Some(_)), _), _) => true
-        case FuncOf(Function("min" | "max", None, Tuple(Real, Real), Real, Some(_)), _) => true
-        case _ => false
-      }
-=======
       case "allL" | "allR" | "all stutter" => Some(expr.isInstanceOf[Forall])
       case "existsL" | "existsR" | "exists stutter" => Some(expr.isInstanceOf[Exists])
       case "allL2R" | "allR2L" | "equalCommute" => Some(expr.isInstanceOf[Equal])
       case "abs" => Some(StaticSemantics.symbols(expr).contains(InterpretedSymbols.absF))
       case "minmax" => Some(StaticSemantics.symbols(expr).exists(s => s == InterpretedSymbols.minF || s == InterpretedSymbols.maxF))
->>>>>>> f7ff6aa9
 
       // box/diamond
       case "solve" | "solveEnd" | "ODE" | "dC" | "dI" | "dW" | "diffInvariant" =>
